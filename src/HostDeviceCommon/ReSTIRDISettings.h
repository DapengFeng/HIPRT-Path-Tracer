/*
 * Copyright 2024 Tom Clabault. GNU GPL3 license.
 * GNU GPL3 license copy: https://www.gnu.org/licenses/gpl-3.0.txt
 */

#ifndef HOST_DEVICE_RESTIR_DI_SETTINGS_H
#define HOST_DEVICE_RESTIR_DI_SETTINGS_H

class ReSTIRDIReservoir;

struct InitialCandidatesSettings
{
	// How many light candidates to resamples during the initial candidates sampling pass
	int number_of_initial_light_candidates = 4;
	// How many BSDF candidates to resamples during the initial candidates sampling pass
	int number_of_initial_bsdf_candidates = 1;
	// For each 'number_of_initial_light_candidates', the probability that this light sample
	// will sample the envmap instead of a light in the scene
<<<<<<< HEAD
	float envmap_candidate_probability = 0.20f;
=======
	float envmap_candidate_probability = 0.25f;
>>>>>>> 20876bef

	// Buffer that contains the reservoirs that will hold the reservoir
	// for the initial candidates generated
	ReSTIRDIReservoir* output_reservoirs = nullptr;
};

struct TemporalPassSettings
{
	bool do_temporal_reuse_pass = false;

	// Whether or not to use the G-buffer of last frame when resampling the temporal neighbor.
	// This is required to avoid bias with camera movements but this comes at a VRAM cost
	// which we may not want to pay (if we're accumulating frames with a still camera for example, ...
	// we don't need that)
	bool use_last_frame_g_buffer = true;

	// If true, the position of the canonical temporal neighbor will be shuffled to increase
	// variation between frames and make the render more denoiser friendly
	bool use_permutation_sampling = false;
	// Random bits used for all the pixels in the image for the permutation sampling
	int permutation_sampling_random_bits = 42;

	// How many neighbors at most to check around the temporal back-projected pixel location 
	// to find a valid neighbor
	int max_neighbor_search_count = 8;
	// Radius around the temporal reprojected location of a pixel in which to look for an
	// acceptable temporal neighbor
	int neighbor_search_radius = 8;

	// If set to true, the temporal buffers will be cleared by the camera
	// rays kernel
	bool temporal_buffer_clear_requested = false;

	// The temporal reuse pass resamples the initial candidates as well as the last frame reservoirs which
	// are accessed through this pointer
	ReSTIRDIReservoir* input_reservoirs = nullptr;
	// Buffer that holds the output of the temporal reuse pass
	ReSTIRDIReservoir* output_reservoirs = nullptr;
};

struct SpatialPassSettings
{
	bool do_spatial_reuse_pass = false;

	// What spatial pass are we currently performing?
	// Takes values in [0, number_of_passes - 1]
	int spatial_pass_index = 0;
	// How many spatial reuse pass to perform
	int number_of_passes = 2;
	// The radius within which neighbor are going to be reused spatially
	int spatial_reuse_radius = 20;
	// How many neighbors to reuse during the spatial pass
	int spatial_reuse_neighbor_count = 2;

	// If true, reused neighbors will be hardcoded to always be 15 pixels to the right,
	// not in a circle around the center pixel.
	bool debug_neighbor_location = false;

	// Whether or not to rotate the spatial neighbor locations generated.
	// Pretty much mandatory when using Hammersley points otherwise the neighbors
	// will always be the exact same
	bool do_neighbor_rotation = true;

	// If true, neighboring pixels that have converged (if adaptive sampling is enabled)
	// won't be reused to reduce bias.
	// If false, even neighboring pixels that have converged can be reused by the spatial pass
	bool allow_converged_neighbors_reuse = false;
	// If we're allowing the spatial reuse of converged neighbors, we're doing so we're a given
	// probability instead of always/never. This helps trade performance for bias.
	float converged_neighbor_reuse_probability = 0.5f;

	// Buffer that contains the input reservoirs for the spatial reuse pass
	ReSTIRDIReservoir* input_reservoirs = nullptr;
	// Buffer that contains the output reservoir of the spatial reuse pass
	ReSTIRDIReservoir* output_reservoirs = nullptr;
};

struct ReSTIRDISettings
{
	// Settings for the initial candidates generation pass
	InitialCandidatesSettings initial_candidates;
	// Settings for the temporal reuse pass
	TemporalPassSettings temporal_pass;
	// Settings for the spatial reuse pass
	SpatialPassSettings spatial_pass;

	// When finalizing the reservoir in the spatial reuse pass, what value
	// to cap the reservoirs's M value to.
	//
	// The point of this parameter is to avoid too much correlation between frames if using
	// a bias correction that uses confidence weights. Without M-capping, the M value of a reservoir
	// will keep growing exponentially through temporal and spatial reuse and when that exponentially
	// grown M value is used in confidence weights, it results in new samples being very unlikely 
	// to be chosen which in turn results in non-convergence since always the same sample is evaluated
	// for a given pixel.
	//
	// A M-cap value between 5 - 30 is usually good
	int m_cap = 10;
	// M-cap for glossy surfaces: helps to reduce darkening with cameray ray jittering + temporal reuse 
	// + accumulation
	int glossy_m_cap = 3;
	// Below what roughness is a surface considering glossy and will use the glossy m-cap
	float glossy_threshold = 0.1f;

	// Whether or not to use confidence weights when resampling neighbors.
	bool use_confidence_weights = true;

	bool use_normal_similarity_heuristic = true;
	// User-friendly (for ImGui) normal angle. When resampling a neighbor (temporal or spatial),
	// the normal of the neighbor being re-sampled must be similar to our normal. This angle gives the
	// "similarity threshold". Normals must be within 25 degrees of each other by default
	float normal_similarity_angle_degrees = 25.0f;
	// Precomputed cosine of the angle for use in the shader
	float normal_similarity_angle_precomp = 0.906307787f; // Normals must be within 25 degrees by default

	bool use_plane_distance_heuristic = true;
	// Threshold used when determining whether a temporal neighbor is acceptable
	// for temporal reuse regarding the spatial proximity of the neighbor and the current
	// point. 
	// This is a world space distance.
	float plane_distance_threshold = 0.1f;

<<<<<<< HEAD
	bool use_roughness_similarity_heuristic = false;
=======
	bool use_roughness_similarity_heuristic = true;
>>>>>>> 20876bef
	// How close the roughness of the neighbor's surface must be to ours to resample that neighbor
	// If this value is 0.25f for example, then the roughnesses must be within 0.25f of each other. Simple.
	float roughness_similarity_threshold = 0.25f;

	// Pointer to the buffer that contains the output of all the passes of ReSTIR DI
	// This the buffer that should be used when evaluating direct lighting in the path tracer
	// 
	// This buffer isn't allocated but is actually just a pointer
	// to the buffer that was last used as the output of the resampling
	// passes last frame. 
	// For example if there was spatial reuse in last frame, this buffer
	// is going to be a pointer to the output of the spatial reuse pass
	// If there was only temporal reuse pass last frame, this buffer is going
	// to be a pointer to the output of the temporal reuse pass
	// 
	// This is handy to remember which buffer the temporal reuse pass is going to use
	// as input on the next frame
	ReSTIRDIReservoir* restir_output_reservoirs;
};

#endif<|MERGE_RESOLUTION|>--- conflicted
+++ resolved
@@ -16,11 +16,7 @@
 	int number_of_initial_bsdf_candidates = 1;
 	// For each 'number_of_initial_light_candidates', the probability that this light sample
 	// will sample the envmap instead of a light in the scene
-<<<<<<< HEAD
-	float envmap_candidate_probability = 0.20f;
-=======
 	float envmap_candidate_probability = 0.25f;
->>>>>>> 20876bef
 
 	// Buffer that contains the reservoirs that will hold the reservoir
 	// for the initial candidates generated
@@ -29,7 +25,7 @@
 
 struct TemporalPassSettings
 {
-	bool do_temporal_reuse_pass = false;
+	bool do_temporal_reuse_pass = true;
 
 	// Whether or not to use the G-buffer of last frame when resampling the temporal neighbor.
 	// This is required to avoid bias with camera movements but this comes at a VRAM cost
@@ -63,7 +59,7 @@
 
 struct SpatialPassSettings
 {
-	bool do_spatial_reuse_pass = false;
+	bool do_spatial_reuse_pass = true;
 
 	// What spatial pass are we currently performing?
 	// Takes values in [0, number_of_passes - 1]
@@ -143,11 +139,7 @@
 	// This is a world space distance.
 	float plane_distance_threshold = 0.1f;
 
-<<<<<<< HEAD
 	bool use_roughness_similarity_heuristic = false;
-=======
-	bool use_roughness_similarity_heuristic = true;
->>>>>>> 20876bef
 	// How close the roughness of the neighbor's surface must be to ours to resample that neighbor
 	// If this value is 0.25f for example, then the roughnesses must be within 0.25f of each other. Simple.
 	float roughness_similarity_threshold = 0.25f;
