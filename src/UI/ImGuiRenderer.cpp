/*
 * Copyright 2024 Tom Clabault. GNU GPL3 license.
 * GNU GPL3 license copy: https://www.gnu.org/licenses/gpl-3.0.txt
 */

#include "Compiler/GPUKernelCompilerOptions.h"
#include "UI/ImGuiRenderer.h"
#include "UI/RenderWindow.h"

#include <chrono>
#include <unordered_map>

#define GLM_ENABLE_EXPERIMENTAL
#include "glm/gtx/euler_angles.hpp"

ImGuiRenderer::ImGuiRenderer()
{
	ImGuiViewport* viewport = ImGui::GetMainViewport();
	float windowDpiScale = viewport->DpiScale;
	if (windowDpiScale > 1.0f)
		ImGui::GetStyle().ScaleAllSizes(windowDpiScale);
}

void ImGuiRenderer::add_tooltip(const std::string& tooltip_text, ImGuiHoveredFlags flags)
{
	if (ImGui::IsItemHovered(flags))
		ImGuiRenderer::wrapping_tooltip(tooltip_text);
}

void ImGuiRenderer::wrapping_tooltip(const std::string& text)
{
	ImGui::SetNextWindowSize(ImVec2(ImGui::GetFontSize() * 32.0f, 0.0f));
	ImGui::BeginTooltip();
	ImGui::PushTextWrapPos(0.0f);
	ImGui::Text("%s", text.c_str());
	ImGui::PopTextWrapPos();
	ImGui::EndTooltip();
}

void ImGuiRenderer::show_help_marker(const std::string& text)
{
	ImGui::SameLine();
	ImGui::TextDisabled("(?)");
	add_tooltip(text);
}

void ImGuiRenderer::set_render_window(RenderWindow* render_window)
{
	m_render_window = render_window;

	m_application_settings = render_window->get_application_settings();
	m_renderer = render_window->get_renderer();
	m_render_window_denoiser = render_window->get_denoiser();
	m_render_window_perf_metrics = m_render_window->get_performance_metrics();

}

void ImGuiRenderer::draw_imgui_interface()
{
	HIPRTRenderSettings& render_settings = m_renderer->get_render_settings();

	ImGuiIO& io = ImGui::GetIO();
	// ImGui::ShowDemoWindow();

	ImGui::Begin("Settings");

	if (render_settings.accumulate)
		ImGui::Text("Render time: %.3fs", m_render_window->get_current_render_time() / 1000.0f);
	else
		ImGui::Text("Frame time: %.3fms", m_render_window_perf_metrics->get_current_value(GPURenderer::FULL_FRAME_TIME_KEY));
	ImGui::Text("%d samples | %.2f samples/s @ %dx%d", render_settings.sample_number, m_render_window->get_samples_per_second(), m_renderer->m_render_resolution.x, m_renderer->m_render_resolution.y);

	if (render_settings.has_access_to_adaptive_sampling_buffers())
	{
		unsigned int converged_count = m_renderer->get_status_buffer_values().pixel_converged_count;
		unsigned int total_pixel_count = m_renderer->m_render_resolution.x * m_renderer->m_render_resolution.y;

		bool can_print_convergence = false;
		can_print_convergence |= render_settings.sample_number > render_settings.adaptive_sampling_min_samples;
		can_print_convergence |= render_settings.stop_pixel_noise_threshold > 0.0f;

		if (can_print_convergence)
		{
			ImGui::Text("Pixels converged: %d / %d - %.4f%%", converged_count, total_pixel_count, static_cast<float>(converged_count) / total_pixel_count * 100.0f);

			// Adding some information on what noise threshold is being used
			std::string text = "Current noise threshold is: ";
			if (render_settings.enable_adaptive_sampling && render_settings.sample_number > render_settings.adaptive_sampling_min_samples)
			{
				if (render_settings.stop_pixel_noise_threshold > render_settings.adaptive_sampling_noise_threshold)
					// If the pixel noise threshold is stronger, then the displayed convergence counter
					// is going to be according to the stop noise threshold so that's what we're adding in the tooltip
					// there
					text += std::to_string(render_settings.stop_pixel_noise_threshold) + " (pixel noise threshold)";
				else
					text += std::to_string(render_settings.adaptive_sampling_noise_threshold) + " (adaptive sampling)";
			}
			else if (render_settings.stop_pixel_noise_threshold > 0.0f)
				text += std::to_string(render_settings.stop_pixel_noise_threshold) + " (pixel noise threshold)";
			ImGuiRenderer::show_help_marker(text);
		}
		else
		{
			ImGui::Text("Pixels converged: N/A");
			ImGuiRenderer::show_help_marker("Adaptive sampling hasn't kicked in yet... Convergence computation hasn't started.");
		}
	}
	else
	{
		ImGui::Text("Pixels converged: N/A");
		ImGuiRenderer::show_help_marker("Convergence is only computed when either adaptive sampling or the \"Pixel noise threshold\" render stopping condition is used.");
	}

	ImGui::Separator();

	if (ImGui::Button("Save viewport to PNG"))
		m_render_window->get_screenshoter()->write_to_png();

	ImGui::Separator();

	ImGui::PushItemWidth(16 * ImGui::GetFontSize());

	draw_render_settings_panel();
	draw_camera_panel();
	draw_environment_panel();
	draw_sampling_panel();
	draw_objects_panel();
	draw_denoiser_panel();
	draw_post_process_panel();
	draw_performance_settings_panel();
	draw_performance_metrics_panel();
	draw_debug_panel();

	ImGui::End();

	ImGui::Render();
	ImGui_ImplOpenGL3_RenderDrawData(ImGui::GetDrawData());
}

void ImGuiRenderer::draw_render_settings_panel()
{
	HIPRTRenderSettings& render_settings = m_renderer->get_render_settings();

	if (!ImGui::CollapsingHeader("Render Settings"))
		return;
	ImGui::TreePush("Render settings tree");

	ImGui::SeparatorText("Global Performance Presets");
	static int preset_selected = 0;
	std::vector<const char*> preset_items = { "None", "Fastest", "Fast", "Medium", "High Quality" };
	if (ImGui::Combo("Performance Preset", &preset_selected, preset_items.data(), preset_items.size()))
		apply_performance_preset(static_cast<ImGuiRendererPerformancePreset>(preset_selected));

	ImGui::Dummy(ImVec2(0.0f, 20.0f));
	ImGui::SeparatorText("Viewport Settings");
	std::vector<const char*> items = { "- Default", "- Denoiser blend", "- Denoiser - Normals", "- Denoiser - Denoised normals", "- Denoiser - Albedo", "- Denoiser - Denoised albedo" };
	if (render_settings.has_access_to_adaptive_sampling_buffers())
		items.push_back("- Pixel convergence heatmap");

	int display_view_selected = m_render_window->get_display_view_system()->get_current_display_view_type();
	if (ImGui::Combo("Display View", &display_view_selected, items.data(), items.size()))
		m_render_window->get_display_view_system()->queue_display_view_change(static_cast<DisplayViewType>(display_view_selected));

	static float resolution_scaling_current_widget_value = m_application_settings->render_resolution_scale;
	ImGui::BeginDisabled(m_application_settings->keep_same_resolution);
	ImGui::InputFloat("Resolution scale", &resolution_scaling_current_widget_value);

	if (resolution_scaling_current_widget_value != m_application_settings->render_resolution_scale)
	{
		ImGui::TreePush("Resolution scaling apply button tree");

		if (ImGui::Button("Apply"))
		{
			if (resolution_scaling_current_widget_value <= 0.0f)
				// Wrong resolution scaling factor, restoring to previous value
				resolution_scaling_current_widget_value = m_application_settings->render_resolution_scale;
			else
			{
				// Valid scaling factor
				m_application_settings->render_resolution_scale = resolution_scaling_current_widget_value;
				m_render_window->change_resolution_scaling(resolution_scaling_current_widget_value);
				m_render_window->set_render_dirty(true);
			}
		}

		ImGui::TreePop();
	}
	ImGui::EndDisabled();

	if (ImGui::Checkbox("Keep same render resolution", &m_application_settings->keep_same_resolution))
	{
		if (m_application_settings->keep_same_resolution)
		{
			// Remembering the width and height we need to target
			m_application_settings->target_width = m_renderer->m_render_resolution.x;
			m_application_settings->target_height = m_renderer->m_render_resolution.y;
		}
	}

	ImGui::Dummy(ImVec2(0.0f, 20.0f));
	ImGui::SeparatorText("General Settings");

	if (ImGui::Checkbox("Accumulate", &render_settings.accumulate))
	{
		m_render_window->set_render_dirty(true);

		if (!render_settings.accumulate)
		{
			m_render_window->get_application_settings()->auto_sample_per_frame = false;
			render_settings.samples_per_frame = 1;
		}
	}

	if (ImGui::InputInt("Samples per frame", &render_settings.samples_per_frame))
		// Clamping to 1
		render_settings.samples_per_frame = std::max(1, render_settings.samples_per_frame);
	ImGui::SameLine();
	ImGui::Checkbox("Auto", &m_application_settings->auto_sample_per_frame);
	if (m_application_settings->auto_sample_per_frame)
	{
		ImGui::TreePush("Target GPU framerate tree");
		if (ImGui::InputFloat("Target GPU framerate", &m_application_settings->target_GPU_framerate))
			// Clamping to 1 FPS because going below that is dangerous in terms of driver timeouts
			m_application_settings->target_GPU_framerate = std::max(1.0f, m_application_settings->target_GPU_framerate);
		ImGuiRenderer::show_help_marker("The samples per frame will be automatically adjusted such that the GPU"
				   " takes approximately 1000.0f / TargetFramerate milliseconds to complete"
				   " a frame. Useful to keep the GPU busy after almost all pixels have converged."
				   " Lowering this settings increases rendering efficiency but can cause camera"
				   " movements to be stuttery.");

		ImGui::TreePop();
	}
	if (ImGui::InputInt("Max bounces", &render_settings.nb_bounces))
	{
		// Clamping to 0 in case the user input a negative number of bounces	
		render_settings.nb_bounces = std::max(render_settings.nb_bounces, 0);
		m_render_window->set_render_dirty(true);
	}

	ImGui::Dummy(ImVec2(0.0f, 20.0f));
	if (ImGui::CollapsingHeader("Render stopping condition"))
	{
		ImGui::TreePush("Stopping condition tree");
		{

			if (ImGui::InputInt("Max Sample Count", &m_application_settings->max_sample_count))
				m_application_settings->max_sample_count = std::max(m_application_settings->max_sample_count, 0);

			if (ImGui::InputFloat("Max Render Time (s)", &m_application_settings->max_render_time))
				m_application_settings->max_render_time = std::max(m_application_settings->max_render_time, 0.0f);

			ImGui::Dummy(ImVec2(0.0f, 20.0f));
			ImGui::SeparatorText("Pixel Stop Noise Threshold");
			ImGui::Checkbox("Use pixel stop noise threshold stopping condition", &render_settings.enable_pixel_stop_noise_threshold);
			ImGuiRenderer::show_help_marker("If enabled, stops the renderer after a certain proportion "
				"of pixels of the image have converged. \"converged\" is evaluated according to the "
				"threshold of the adaptive sampling if it is enabled. If adaptive sampling is not "
				"enabled, \"converged\" is defined by the \"Pixel noise threshold\" variance "
				"threshold below.");

			ImGui::BeginDisabled(!render_settings.enable_pixel_stop_noise_threshold);
			{
				if (ImGui::InputFloat("Pixel proportion", &render_settings.stop_pixel_percentage_converged))
					render_settings.stop_pixel_percentage_converged = std::max(0.0f, std::min(render_settings.stop_pixel_percentage_converged, 100.0f));
				ImGuiRenderer::show_help_marker("The proportion of pixels that need to have converge "
					"to the noise threshold for the rendering to stop. In percentage [0, 100].");
			}
			ImGui::EndDisabled();

			ImGui::BeginDisabled(render_settings.enable_adaptive_sampling || !render_settings.enable_pixel_stop_noise_threshold);
			{
				// Only letting the user manipulate the stop pixel noise threshold if adaptive sampling is not enabled
				// because if adaptive sampling is enabled, then the stop pixel noise threshold feature can only
				// be used to give a render stopping condition (after a certain proportion of pixels have converged).
				//
				// Said otherwise, if adaptive sampling is enabled, then we're not using the stop pixel noise threshold
				// at all so it doesn't need to be exposed to the user
				if (ImGui::InputFloat("Pixel noise threshold", &render_settings.stop_pixel_noise_threshold))
				{
					render_settings.stop_pixel_noise_threshold = std::max(0.0f, render_settings.stop_pixel_noise_threshold);

					m_render_window->set_render_dirty(true);
				}
				std::string pixel_noise_threshold_help_string = "Cannot be set lower than the adaptive sampling threshold. 0.0 to disable.";
				if (render_settings.enable_adaptive_sampling)
					pixel_noise_threshold_help_string += "\n\nDisabled because adaptive sampling is enabled. Both cannot be used at the same time.";
				ImGuiRenderer::show_help_marker(pixel_noise_threshold_help_string);

				if (ImGui::Button("Copy adaptive sampling's threshold"))
				{
					render_settings.stop_pixel_noise_threshold = render_settings.adaptive_sampling_noise_threshold;

					m_render_window->set_render_dirty(true);
				}
				std::string copy_button_help_string = "Copies the adaptive sampling variance threshold for the stop pixel noise threshold.";
				if (render_settings.enable_adaptive_sampling)
					copy_button_help_string += "\n\nDisabled because adaptive sampling is enabled. Both cannot be used at the same time.";
				ImGuiRenderer::show_help_marker(copy_button_help_string);
				ImGui::Dummy(ImVec2(0.0f, 20.0f));
			}
			ImGui::EndDisabled(); // render_settings.enable_adaptive_sampling

			ImGui::Dummy(ImVec2(0.0f, 20.0f));

		}
		// Stopping condition tree
		ImGui::TreePop();
	}
	
	if (ImGui::CollapsingHeader("Light clamping"))
	{
		ImGui::TreePush("Light clamping tree");

		if (ImGui::SliderFloat("Direct ligthing contribution clamp", &render_settings.direct_contribution_clamp, 0.0f, 10.0f))
		{
			render_settings.direct_contribution_clamp = std::max(0.0f, render_settings.direct_contribution_clamp);
			m_render_window->set_render_dirty(true);
		}
		if (ImGui::SliderFloat("Envmap ligthing contribution clamp", &render_settings.envmap_contribution_clamp, 0.0f, 10.0f))
		{
			render_settings.envmap_contribution_clamp = std::max(0.0f, render_settings.envmap_contribution_clamp);
			m_render_window->set_render_dirty(true);
		}
		if (ImGui::SliderFloat("Indirect ligthing contribution clamp", &render_settings.indirect_contribution_clamp, 0.0f, 10.0f))
		{
			render_settings.indirect_contribution_clamp = std::max(0.0f, render_settings.indirect_contribution_clamp);
			m_render_window->set_render_dirty(true);
		}
		
		if (ImGui::SliderFloat("Minimum Light Contribution", &render_settings.minimum_light_contribution, 0.0f, 10.0f))
		{
			render_settings.minimum_light_contribution = std::max(0.0f, render_settings.minimum_light_contribution);
			m_render_window->set_render_dirty(true);
		}
		ImGuiRenderer::show_help_marker("If a selected light (for direct lighting estimation) contributes at a given "
			" point less than this 'minimum_light_contribution' value then the light sample is discarded. "
			"This can improve performance at the cost of some bias depending on the scene.\n"
			"0.0f to disable");

		ImGui::Dummy(ImVec2(0.0f, 20.0f));

		// Light clamping tree
		ImGui::TreePop();
	}

	if (ImGui::CollapsingHeader("Nested dielectrics"))
	{
		ImGui::TreePush("Nested dielectrics tree");

	 	std::shared_ptr<GPUKernelCompilerOptions> kernel_options = m_renderer->get_global_compiler_options();
		const char* items[] = { "- Automatic", "- With priorities" };
		if (ImGui::Combo("Nested dielectrics strategy", kernel_options->get_raw_pointer_to_macro_value(GPUKernelCompilerOptions::INTERIOR_STACK_STRATEGY), items, IM_ARRAYSIZE(items)))
		{
			m_renderer->recompile_kernels();
			m_render_window->set_render_dirty(true);
		}

		ImGui::TreePop();
	}

	ImGui::TreePop();
	ImGui::Dummy(ImVec2(0.0f, 20.0f));
}

void ImGuiRenderer::apply_performance_preset(ImGuiRendererPerformancePreset performance_preset)
{
switch (performance_preset)
{
	case PERF_PRESET_NONE:
		break;

	case PERF_PRESET_FASTEST:
	{
		m_application_settings->render_resolution_scale = 0.5f;
		m_application_settings->target_GPU_framerate = 25.0f;

		HIPRTRenderSettings& render_settings = m_renderer->get_render_settings();
		render_settings.nb_bounces = 1;
		render_settings.ris_settings.number_of_bsdf_candidates = 0;
		render_settings.ris_settings.number_of_light_candidates = 1;

		m_renderer->get_global_compiler_options()->set_macro_value(GPUKernelCompilerOptions::DIRECT_LIGHT_SAMPLING_STRATEGY, LSS_RIS_BSDF_AND_LIGHT);
		m_renderer->recompile_kernels();

		m_render_window->change_resolution_scaling(0.5f);
		m_render_window->set_render_dirty(true);

		break;
	}

	case PERF_PRESET_FAST:
	{
		m_application_settings->render_resolution_scale = 0.75f;
		m_application_settings->target_GPU_framerate = 15.0f;

		HIPRTRenderSettings& render_settings = m_renderer->get_render_settings();
		render_settings.nb_bounces = 2;
		render_settings.ris_settings.number_of_bsdf_candidates = 1;
		render_settings.ris_settings.number_of_light_candidates = 4;

		m_renderer->get_global_compiler_options()->set_macro_value(GPUKernelCompilerOptions::DIRECT_LIGHT_SAMPLING_STRATEGY, LSS_RIS_BSDF_AND_LIGHT);
		m_renderer->recompile_kernels();

		m_render_window->change_resolution_scaling(0.75f);
		m_render_window->set_render_dirty(true);

		break;
	}

	case PERF_PRESET_MEDIUM:
	{
		m_application_settings->render_resolution_scale = 1.0f;
		m_application_settings->target_GPU_framerate = 5.0f;

		HIPRTRenderSettings& render_settings = m_renderer->get_render_settings();
		render_settings.nb_bounces = 2;
		render_settings.ris_settings.number_of_bsdf_candidates = 1;
		render_settings.ris_settings.number_of_light_candidates = 8;

		m_renderer->get_global_compiler_options()->set_macro_value(GPUKernelCompilerOptions::DIRECT_LIGHT_SAMPLING_STRATEGY, LSS_RIS_BSDF_AND_LIGHT);
		m_renderer->recompile_kernels();

		m_render_window->change_resolution_scaling(1.0f);
		m_render_window->set_render_dirty(true);

		break;
	}

	case PERF_PRESET_HIGH_QUALITY:
	{
		m_application_settings->render_resolution_scale = 1.0f;
		m_application_settings->target_GPU_framerate = 5.0f;

		HIPRTRenderSettings& render_settings = m_renderer->get_render_settings();
		render_settings.nb_bounces = 4;
		render_settings.ris_settings.number_of_bsdf_candidates = 1;
		render_settings.ris_settings.number_of_light_candidates = 8;

		m_renderer->get_global_compiler_options()->set_macro_value(GPUKernelCompilerOptions::DIRECT_LIGHT_SAMPLING_STRATEGY, LSS_RESTIR_DI);
		m_renderer->recompile_kernels();

		m_render_window->change_resolution_scaling(1.0f);
		m_render_window->set_render_dirty(true);

		break;
	}

default:
	break;
}
}

void ImGuiRenderer::draw_camera_panel()
{
	HIPRTRenderSettings& render_settings = m_renderer->get_render_settings();

	if (ImGui::CollapsingHeader("Camera"))
	{
		ImGui::TreePush("Camera tree");

		if (ImGui::Checkbox("Do ray jittering", &m_renderer->get_camera().do_jittering))
			m_render_window->set_render_dirty(true);

		ImGui::BeginDisabled(!render_settings.accumulate);
		ImGui::Checkbox("Render low resolution when interacting", &render_settings.allow_render_low_resolution);
		if (!render_settings.accumulate)
			add_tooltip("Cannot render at low resolution when not accumulating. If you want to render at "
				"a lower resolution, you can use the resolution scale in \"Render Settings\"for that.");
		ImGui::SliderInt("Render low resolution downscale", &render_settings.render_low_resolution_scaling, 1, 8);
		if (!render_settings.accumulate)
			add_tooltip("Cannot render at low resolution when not accumulating. If you want to render at "
				"a lower resolution, you can use the resolution scale in \"Render Settings\"for that.");
		ImGui::EndDisabled();

		ImGui::Dummy(ImVec2(0.0f, 20.0f));
		ImGui::TreePop();
	}
}

void ImGuiRenderer::draw_environment_panel()
{
	bool render_made_piggy = false;

	if (ImGui::CollapsingHeader("Environment"))
	{
		ImGui::TreePush("Environment tree");

		bool has_envmap = m_renderer->has_envmap();
		render_made_piggy |= ImGui::RadioButton("None", ((int*)&m_renderer->get_world_settings().ambient_light_type), 0); ImGui::SameLine();
		render_made_piggy |= ImGui::RadioButton("Use uniform lighting", ((int*)&m_renderer->get_world_settings().ambient_light_type), 1); ImGui::SameLine();
		ImGui::BeginDisabled(!has_envmap);
		render_made_piggy |= ImGui::RadioButton("Use envmap lighting", ((int*)&m_renderer->get_world_settings().ambient_light_type), 2);
		if (!has_envmap)
			// Showing a tooltip for why the envmap button is disabled
			ImGuiRenderer::show_help_marker("No envmap loaded.");
		ImGui::EndDisabled();

		if (m_renderer->get_world_settings().ambient_light_type == AmbientLightType::UNIFORM)
		{
			render_made_piggy |= ImGui::ColorEdit3("Uniform light color", (float*)&m_renderer->get_world_settings().uniform_light_color, ImGuiColorEditFlags_HDR | ImGuiColorEditFlags_Float);
		}
		else if (m_renderer->get_world_settings().ambient_light_type == AmbientLightType::ENVMAP)
		{
			static float rota_X = 0.0f, rota_Y = 0.0f, rota_Z = 0.0f;
			bool rotation_changed;

			rotation_changed = false;
			rotation_changed |= ImGui::SliderFloat("Envmap rotation X", &rota_X, 0.0f, 1.0f);
			rotation_changed |= ImGui::SliderFloat("Envmap rotation Y", &rota_Y, 0.0f, 1.0f);
			rotation_changed |= ImGui::SliderFloat("Envmap rotation Z", &rota_Z, 0.0f, 1.0f);

			if (rotation_changed)
			{
				glm::mat4x4 rotation_matrix, rotation_matrix_inv;

				// glm::orientate3 interprets the X, Y and Z angles we give it as a yaw/pitch/roll semantic.
				// 
				// The standard yaw/pitch/roll interpretation is:
				//	- Yaw for rotation around Z
				//	- Pitch for rotation around Y
				//	- Roll for rotation around X
				// 
				// but with a Z-up coordinate system. We want a Y-up coordinate system so
				// we want our Yaw to rotate around Y instead of Z (and our Pitch to rotate around Z).
				// 
				// This means that we need to reverse Y and Z.
				// 
				// See this picture for a visual aid on what we **don't** want (the z-up):
				// https://www.researchgate.net/figure/xyz-and-pitch-roll-and-yaw-systems_fig4_253569466
				rotation_matrix = glm::orientate3(glm::vec3(rota_X * 2.0f * M_PI, rota_Z * 2.0f * M_PI, rota_Y * 2.0f * M_PI));
				rotation_matrix_inv = glm::inverse(rotation_matrix);

				m_renderer->get_world_settings().envmap_to_world_matrix = *reinterpret_cast<float4x4*>(&rotation_matrix);
				m_renderer->get_world_settings().world_to_envmap_matrix = *reinterpret_cast<float4x4*>(&rotation_matrix_inv);
			}

			render_made_piggy |= rotation_changed;
			render_made_piggy |= ImGui::SliderFloat("Envmap intensity", (float*)&m_renderer->get_world_settings().envmap_intensity, 0.0f, 10.0f);
			ImGui::TreePush("Envmap intensity tree");
			render_made_piggy |= ImGui::Checkbox("Scale background intensity", (bool*)&m_renderer->get_world_settings().envmap_scale_background_intensity);
			ImGui::TreePop();
		}

		// Ensuring no negative light color
		m_renderer->get_world_settings().uniform_light_color.clamp(0.0f, 1.0e38f);

		ImGui::TreePop();

		ImGui::Dummy(ImVec2(0.0f, 20.0f));
	}

	if (render_made_piggy)
		m_render_window->set_render_dirty(true);
}

void ImGuiRenderer::draw_sampling_panel()
{
	HIPRTRenderSettings& render_settings = m_renderer->get_render_settings();
	std::shared_ptr<GPUKernelCompilerOptions> global_kernel_options = m_renderer->get_global_compiler_options();

	if (ImGui::CollapsingHeader("Sampling"))
	{
		ImGui::TreePush("Sampling tree");

		if (ImGui::CollapsingHeader("Adaptive sampling"))
		{

			ImGui::TreePush("Adaptive sampling tree");

			// Cannot use adaptive sampling without accumulation
			ImGui::BeginDisabled(!render_settings.accumulate);

			if (ImGui::Checkbox("Enable adaptive sampling", (bool*)&render_settings.enable_adaptive_sampling))
				m_render_window->set_render_dirty(true);
			if (!render_settings.accumulate)
				add_tooltip("Cannot use adaptive sampling when accumulation is not on.");

			float adaptive_sampling_noise_threshold_before = render_settings.adaptive_sampling_noise_threshold;
			ImGui::BeginDisabled(!render_settings.enable_adaptive_sampling);
			if (ImGui::InputInt("Adaptive sampling minimum samples", &render_settings.adaptive_sampling_min_samples))
				m_render_window->set_render_dirty(true);
			if (ImGui::InputFloat("Adaptive sampling noise threshold", &render_settings.adaptive_sampling_noise_threshold))
			{
				render_settings.adaptive_sampling_noise_threshold = std::max(0.0f, render_settings.adaptive_sampling_noise_threshold);
			
				m_render_window->set_render_dirty(true);
			}

			// !Cannot use adaptive sampling without accumulation
			ImGui::EndDisabled();

			ImGui::Dummy(ImVec2(0.0f, 20.0f));
			ImGui::TreePop();

			// !render_settings.accumulate
			ImGui::EndDisabled();
		}

		if (ImGui::CollapsingHeader("Direct lighting"))
		{
			ImGui::TreePush("Direct lighting sampling tree");

<<<<<<< HEAD
			const char* items[] = { "- No direct light sampling", "- Uniform one light", "- BSDF Sampling", "- MIS (1 Light + 1 BSDF)", "- RIS BDSF + Light candidates", "- ReSTIR DI (Primary Hit Only)"};
=======
			const char* items[] = { "- No direct light sampling", "- Uniform one light", "- BSDF Sampling", "- MIS (1 Light + 1 BSDF)", "- RIS BDSF + Light candidates", "- ReSTIR DI (Primary Hit Only) + RIS"};
>>>>>>> 20876bef
			if (ImGui::Combo("Direct light sampling strategy", global_kernel_options->get_raw_pointer_to_macro_value(GPUKernelCompilerOptions::DIRECT_LIGHT_SAMPLING_STRATEGY), items, IM_ARRAYSIZE(items)))
			{
				m_renderer->recompile_kernels();
				m_render_window->set_render_dirty(true);
			}
			ImGui::Dummy(ImVec2(0.0f, 20.0f));

			// Display additional widgets to control the parameters of the direct light
			// sampling strategy chosen (the number of candidates for RIS for example)
			switch (global_kernel_options->get_macro_value(GPUKernelCompilerOptions::DIRECT_LIGHT_SAMPLING_STRATEGY))
			{
			case LSS_NO_DIRECT_LIGHT_SAMPLING:
				break;

			case LSS_UNIFORM_ONE_LIGHT:
				break;

			case LSS_MIS_LIGHT_BSDF:
				break;

			case LSS_RIS_BSDF_AND_LIGHT:
			{
				static bool use_visibility_ris_target_function = RISUseVisiblityTargetFunction;
				if (ImGui::Checkbox("Use visibility in RIS target function", &use_visibility_ris_target_function))
				{
					global_kernel_options->set_macro_value(GPUKernelCompilerOptions::RIS_USE_VISIBILITY_TARGET_FUNCTION, use_visibility_ris_target_function ? KERNEL_OPTION_TRUE : KERNEL_OPTION_FALSE);
<<<<<<< HEAD
=======
					m_renderer->recompile_kernels();

					m_render_window->set_render_dirty(true);
				}

				if (ImGui::Checkbox("Use geometry term in RIS target function", &render_settings.ris_settings.geometry_term_in_target_function))
				{
>>>>>>> 20876bef
					m_renderer->recompile_kernels();

					m_render_window->set_render_dirty(true);
				}

				if (ImGui::SliderInt("RIS # of BSDF candidates", &render_settings.ris_settings.number_of_bsdf_candidates, 0, 16))
				{
					// Clamping to 0
					render_settings.ris_settings.number_of_bsdf_candidates = std::max(0, render_settings.ris_settings.number_of_bsdf_candidates);

					m_render_window->set_render_dirty(true);
				}

				if (ImGui::SliderInt("RIS # of light candidates", &render_settings.ris_settings.number_of_light_candidates, 0, 32))
				{
					// Clamping to 0
					render_settings.ris_settings.number_of_light_candidates = std::max(0, render_settings.ris_settings.number_of_light_candidates);

					m_render_window->set_render_dirty(true);
				}

				break;
			}

			case LSS_RESTIR_DI:
			{
				display_ReSTIR_DI_bias_status(global_kernel_options);

				ImGui::SeparatorText("General Settings");
				ImGui::TreePush("ReSTIR DI - General Settings Tree");
				{
					if (ImGui::SliderInt("M-cap", &render_settings.restir_di_settings.m_cap, 0, 96))
					{
<<<<<<< HEAD
						render_settings.restir_di_settings.m_cap = std::max(0, render_settings.restir_di_settings.m_cap);
=======
						global_kernel_options->set_macro_value(GPUKernelCompilerOptions::RESTIR_DI_TARGET_FUNCTION_VISIBILITY, use_target_function_visibility ? KERNEL_OPTION_TRUE : KERNEL_OPTION_FALSE);
						m_renderer->recompile_kernels();

>>>>>>> 20876bef
						m_render_window->set_render_dirty(true);
					}

					if (ImGui::SliderInt("Glossy M-cap", &render_settings.restir_di_settings.glossy_m_cap, 0, 16))
					{
						render_settings.restir_di_settings.glossy_m_cap = std::max(0, render_settings.restir_di_settings.glossy_m_cap);
						m_render_window->set_render_dirty(true);
					}
					ImGuiRenderer::show_help_marker("M-cap for glossy surfaces. Glossy surfaces tend to darken when jittering "
					"camera rays, using temporal reuse and accumulating. Using a lower M-cap helps.");

					if (ImGui::SliderFloat("Glossy Threshold", &render_settings.restir_di_settings.glossy_threshold, 0.0f, 1.0f, "%.3f", ImGuiSliderFlags_::ImGuiSliderFlags_AlwaysClamp))
						m_render_window->set_render_dirty(true);
					ImGuiRenderer::show_help_marker("Below what roughness a surface is considered glossy and will use the glossy M-cap instead of the \"standard\" M-cap");

<<<<<<< HEAD
					ImGui::Dummy(ImVec2(0.0f, 20.0f));

=======
>>>>>>> 20876bef
					static bool use_heuristics_at_all = true;
					static bool use_normal_heuristic_backup = render_settings.restir_di_settings.use_normal_similarity_heuristic;
					static bool use_plane_distance_heuristic_backup = render_settings.restir_di_settings.use_plane_distance_heuristic;
					static bool use_roughness_heuristic_backup = render_settings.restir_di_settings.use_roughness_similarity_heuristic;
					if (ImGui::Checkbox("Use Heuristics for neighbor rejection", &use_heuristics_at_all))
					{
						if (!use_heuristics_at_all)
						{
							// Saving the usage of the heuristics for later restoration
							use_normal_heuristic_backup = render_settings.restir_di_settings.use_normal_similarity_heuristic;
							use_plane_distance_heuristic_backup = render_settings.restir_di_settings.use_plane_distance_heuristic;
							use_roughness_heuristic_backup = render_settings.restir_di_settings.use_roughness_similarity_heuristic;

							render_settings.restir_di_settings.use_normal_similarity_heuristic = false;
							render_settings.restir_di_settings.use_plane_distance_heuristic = false;
							render_settings.restir_di_settings.use_roughness_similarity_heuristic = false;
						}
						else
						{
							// Restoring heuristics usage to their backup values
							render_settings.restir_di_settings.use_normal_similarity_heuristic = use_normal_heuristic_backup;
							render_settings.restir_di_settings.use_plane_distance_heuristic = use_plane_distance_heuristic_backup;
							render_settings.restir_di_settings.use_roughness_similarity_heuristic = use_roughness_heuristic_backup;
						}

						m_render_window->set_render_dirty(true);
					}
					ImGuiRenderer::show_help_marker("Using heuristics to reject neighbor that are too dissimilar (in "
						"terms of normal orientation/roughnes/... to the pixel doing the resampling "
						"can help reduce variance. It also reduces bias but never removes it "
						"completely, it just makes it less obvious.");
					
					if (use_heuristics_at_all)
					{
						ImGui::TreePush("ReSTIR DI Heursitics Tree");




						if (ImGui::Checkbox("Use Normal Similarity Heuristic", &render_settings.restir_di_settings.use_normal_similarity_heuristic))
							m_render_window->set_render_dirty(true);

						if (render_settings.restir_di_settings.use_normal_similarity_heuristic)
						{
							if (ImGui::SliderFloat("Normal Similarity Threshold", &render_settings.restir_di_settings.normal_similarity_angle_degrees, 0.0f, 360.0f, "%.3f deg", ImGuiSliderFlags_AlwaysClamp))
							{
								render_settings.restir_di_settings.normal_similarity_angle_precomp = std::cos(render_settings.restir_di_settings.normal_similarity_angle_degrees * M_PI / 180.0f);

								m_render_window->set_render_dirty(true);
							}
						}




						if (ImGui::Checkbox("Use Plane Distance Heuristic", &render_settings.restir_di_settings.use_plane_distance_heuristic))
							m_render_window->set_render_dirty(true);

						if (render_settings.restir_di_settings.use_plane_distance_heuristic)
							if (ImGui::SliderFloat("Plane Distance Threshold", &render_settings.restir_di_settings.plane_distance_threshold, 0.0f, 1.0f))
								m_render_window->set_render_dirty(true);
<<<<<<< HEAD




=======




>>>>>>> 20876bef
						if (ImGui::Checkbox("Use Roughness Heuristic", &render_settings.restir_di_settings.use_roughness_similarity_heuristic))
							m_render_window->set_render_dirty(true);

						if (render_settings.restir_di_settings.use_roughness_similarity_heuristic)
							if (ImGui::SliderFloat("Roughness Threshold", &render_settings.restir_di_settings.roughness_similarity_threshold, 0.0f, 1.0f, "%.3f", ImGuiSliderFlags_AlwaysClamp))
								m_render_window->set_render_dirty(true);



						// ReSTIR DI Heursitics Tree
						ImGui::TreePop();
					}

					ImGui::Dummy(ImVec2(0.0f, 20.0f));
					ImGui::TreePop();
				}

				ImGui::SeparatorText("Initial Candidates Pass");
				ImGui::TreePush("ReSTIR DI - Initial Candidate Pass Tree");
				{
<<<<<<< HEAD
					static bool use_initial_target_function_visibility = ReSTIR_DI_InitialTargetFunctionVisibility;
					if (ImGui::Checkbox("Use visibility in target function", &use_initial_target_function_visibility))
					{
						global_kernel_options->set_macro_value(GPUKernelCompilerOptions::RESTIR_DI_INITIAL_TARGET_FUNCTION_VISIBILITY, use_initial_target_function_visibility ? KERNEL_OPTION_TRUE : KERNEL_OPTION_FALSE);
						m_renderer->recompile_kernels();

						m_render_window->set_render_dirty(true);
					}
					ImGuiRenderer::show_help_marker("Whether or not to use the visibility term in the target function used for "
						"resampling initial candidates");

=======
>>>>>>> 20876bef
					if (ImGui::SliderInt("# of BSDF initial candidates", &render_settings.restir_di_settings.initial_candidates.number_of_initial_bsdf_candidates, 0, 16))
					{
						// Clamping to 0
						render_settings.restir_di_settings.initial_candidates.number_of_initial_bsdf_candidates= std::max(0, render_settings.restir_di_settings.initial_candidates.number_of_initial_bsdf_candidates);

						m_render_window->set_render_dirty(true);
					}

					if (ImGui::SliderInt("# of initial light candidates", &render_settings.restir_di_settings.initial_candidates.number_of_initial_light_candidates, 0, 32))
					{
						// Clamping to 0
						render_settings.restir_di_settings.initial_candidates.number_of_initial_light_candidates = std::max(0, render_settings.restir_di_settings.initial_candidates.number_of_initial_light_candidates);

						m_render_window->set_render_dirty(true);
					}

					ImGui::BeginDisabled(!m_renderer->has_envmap());
					if (ImGui::SliderFloat("Envmap candidate probability", &render_settings.restir_di_settings.initial_candidates.envmap_candidate_probability, 0.0f, 1.0f))
					{
						render_settings.restir_di_settings.initial_candidates.envmap_candidate_probability = hippt::clamp(0.0f, 1.0f, render_settings.restir_di_settings.initial_candidates.envmap_candidate_probability);

						m_render_window->set_render_dirty(true);
					}
					ImGuiRenderer::show_help_marker("The probability to sample the envmap per each \"initial light candidates\"");
					ImGui::EndDisabled();

<<<<<<< HEAD
=======
					/*ImGui::BeginDisabled(render_settings.restir_di_settings.initial_candidates.number_of_initial_envmap_candidates == 0);
					static bool envmap_candidates_light_sampler_in_MIS = ReSTIR_DI_EnvmapSamplesMISLightSampler;
					if (ImGui::Checkbox("Envmap Candidates - Light sampler in MIS", &envmap_candidates_light_sampler_in_MIS))
					{
						global_kernel_options->set_macro_value(GPUKernelCompilerOptions::RESTIR_DI_ENVMAP_SAMPLES_MIS_LIGHT_SAMPLER, envmap_candidates_light_sampler_in_MIS);

						m_renderer->recompile_kernels();
						m_render_window->set_render_dirty(true);
					}
					ImGui::EndDisabled();
					std::string envmap_candidates_light_sampler_in_MIS_help_string = "If not checked, the MIS weight of "
						"envmap sample candidates will not include the light PDF (probability of sampling the envmap "
						"direction with the light sampler). This is technically biased but imperceptible as per my "
						"testings and saves a shadow ray.";
					if (render_settings.restir_di_settings.initial_candidates.number_of_initial_envmap_candidates == 0)
						envmap_candidates_light_sampler_in_MIS_help_string += "\n\nDisabled because \"Envmap candidates\""
						"== 0 so this option does not make sense";
					ImGuiRenderer::show_help_marker(envmap_candidates_light_sampler_in_MIS_help_string);*/

>>>>>>> 20876bef
					ImGui::Dummy(ImVec2(0.0f, 20.0f));
					ImGui::TreePop();
				}

				ImGui::SeparatorText("Visibility Reuse Pass");
				ImGui::TreePush("ReSTIR DI - Visibility Reuse Pass Tree");
				{
					static bool do_visibility_reuse = ReSTIR_DI_DoVisibilityReuse;
					if (ImGui::Checkbox("Do visibility reuse", &do_visibility_reuse))
					{
						global_kernel_options->set_macro_value(GPUKernelCompilerOptions::RESTIR_DI_DO_VISIBILITY_REUSE, do_visibility_reuse ? KERNEL_OPTION_TRUE : KERNEL_OPTION_FALSE);
						m_renderer->recompile_kernels();

						m_render_window->set_render_dirty(true);
					}

					ImGui::Dummy(ImVec2(0.0f, 20.0f));
					ImGui::TreePop();
				}				

				ImGui::SeparatorText("Temporal Reuse Pass");
				ImGui::TreePush("ReSTIR DI - Temporal Reuse Pass Tree");
				{
					if (ImGui::Checkbox("Do Temporal Reuse", &render_settings.restir_di_settings.temporal_pass.do_temporal_reuse_pass))
						m_render_window->set_render_dirty(true);

					if (render_settings.restir_di_settings.temporal_pass.do_temporal_reuse_pass)
					{
						// Same line as "Do Temporal Reuse"
						ImGui::SameLine();
						if (ImGui::Button("Reset Temporal Reservoirs"))
						{
							render_settings.restir_di_settings.temporal_pass.temporal_buffer_clear_requested = true;
							m_render_window->set_render_dirty(true);
						}

						bool last_frame_g_buffer_needed = true;
						last_frame_g_buffer_needed &= !render_settings.accumulate;
						last_frame_g_buffer_needed &= render_settings.restir_di_settings.temporal_pass.do_temporal_reuse_pass;

						static bool use_temporal_target_function_visibility = ReSTIR_DI_TemporalTargetFunctionVisibility;
						if (ImGui::Checkbox("Use visibility in target function", &use_temporal_target_function_visibility))
						{
							global_kernel_options->set_macro_value(GPUKernelCompilerOptions::RESTIR_DI_TEMPORAL_TARGET_FUNCTION_VISIBILITY, use_temporal_target_function_visibility ? KERNEL_OPTION_TRUE : KERNEL_OPTION_FALSE);
							m_renderer->recompile_kernels();

							m_render_window->set_render_dirty(true);
						}
						ImGuiRenderer::show_help_marker("Whether or not to use the visibility term in the target function used for "
							"resampling the temporal neighbor and also combining the initial candidates reservoir");

						if (ImGui::Checkbox("Use Last Frame G-Buffer", &render_settings.restir_di_settings.temporal_pass.use_last_frame_g_buffer))
							m_render_window->set_render_dirty(true);
						ImGuiRenderer::show_help_marker("For complete unbiasedness with camera motion, the G-buffer of the previous "
							"frame is required. This however comes at a VRAM cost which we may not want to pay. "
							"This is especially true when accumulating frames with a still camera in which case "
							"there is no motion meaning that the G-buffer of the previous frame isn't needed "
							"and can be freed from VRAM.");

						if (ImGui::SliderInt("Max temporal neighbor search count", &render_settings.restir_di_settings.temporal_pass.max_neighbor_search_count, 0, 16))
						{
							// Clamping
							render_settings.restir_di_settings.temporal_pass.max_neighbor_search_count = std::max(0, render_settings.restir_di_settings.temporal_pass.max_neighbor_search_count);

							m_render_window->set_render_dirty(true);
						}

						if (ImGui::SliderInt("Temporal neighbor search radius", &render_settings.restir_di_settings.temporal_pass.neighbor_search_radius, 0, 16))
						{
							// Clamping
							render_settings.restir_di_settings.temporal_pass.neighbor_search_radius = std::max(0, render_settings.restir_di_settings.temporal_pass.neighbor_search_radius);

							m_render_window->set_render_dirty(true);
						}

						if (ImGui::Checkbox("Use Permutation Sampling", &render_settings.restir_di_settings.temporal_pass.use_permutation_sampling))
							m_render_window->set_render_dirty(true);
						ImGuiRenderer::show_help_marker("If true, the back-projected position of the current pixel (temporal neighbor position) will be shuffled"
							" to add temporal variations.");
					}
						
					ImGui::Dummy(ImVec2(0.0f, 20.0f));
					ImGui::TreePop();
				}

				ImGui::SeparatorText("Spatial Reuse Pass");
				ImGui::TreePush("ReSTIR DI - Spatial Reuse Pass Tree");
				{
					if (ImGui::Checkbox("Do Spatial Reuse", &render_settings.restir_di_settings.spatial_pass.do_spatial_reuse_pass))
						m_render_window->set_render_dirty(true);

					if (render_settings.restir_di_settings.spatial_pass.do_spatial_reuse_pass)
					{
						static bool use_spatial_target_function_visibility = ReSTIR_DI_SpatialTargetFunctionVisibility;
						if (ImGui::Checkbox("Use visibility in target function", &use_spatial_target_function_visibility))
						{
							global_kernel_options->set_macro_value(GPUKernelCompilerOptions::RESTIR_DI_SPATIAL_TARGET_FUNCTION_VISIBILITY, use_spatial_target_function_visibility ? KERNEL_OPTION_TRUE : KERNEL_OPTION_FALSE);
							m_renderer->recompile_kernels();

							m_render_window->set_render_dirty(true);
						}
						ImGuiRenderer::show_help_marker("Whether or not to use the visibility term in the target function used for "
							"resampling spatial neighbors.");

						if (ImGui::SliderInt("Spatial Reuse Pass Count", &render_settings.restir_di_settings.spatial_pass.number_of_passes, 1, 8))
						{
							// Clamping
							render_settings.restir_di_settings.spatial_pass.number_of_passes = std::max(1, render_settings.restir_di_settings.spatial_pass.number_of_passes);

							m_render_window->set_render_dirty(true);
						}

						if (ImGui::SliderInt("Spatial Reuse Radius (px)", &render_settings.restir_di_settings.spatial_pass.spatial_reuse_radius, 1, 64))
						{
							// Clamping
							render_settings.restir_di_settings.spatial_pass.spatial_reuse_radius = std::max(1, render_settings.restir_di_settings.spatial_pass.spatial_reuse_radius);

							m_render_window->set_render_dirty(true);
						}

						if (ImGui::SliderInt("Neighbor Reuse Count", &render_settings.restir_di_settings.spatial_pass.spatial_reuse_neighbor_count, 1, 32))
						{
							// Clamping
							render_settings.restir_di_settings.spatial_pass.spatial_reuse_neighbor_count = std::max(1, render_settings.restir_di_settings.spatial_pass.spatial_reuse_neighbor_count);

							m_render_window->set_render_dirty(true);
						}

						if (ImGui::Checkbox("Neighbor Samples Random Rotation", &render_settings.restir_di_settings.spatial_pass.do_neighbor_rotation))
							m_render_window->set_render_dirty(true);
						ImGuiRenderer::show_help_marker("If checked, spatial neighbors sampled (using the Hammersley point set) "
							"will be randomly rotated. Because neighbor locations are generated with a Hammersley point set "
							"(deterministic), not rotating them results in every pixel of every rendered image reusing the "
							"same neighbor locations which decreases reuse efficiency.");

						ImGui::BeginDisabled(!render_settings.enable_adaptive_sampling);
						if (ImGui::Checkbox("Allow Reuse of Converged Neighbors", &render_settings.restir_di_settings.spatial_pass.allow_converged_neighbors_reuse))
							m_render_window->set_render_dirty(true);
						std::string reuse_of_converged_neighbors_help = "If checked, then the spatial reuse passes are allowed "
							"to reuse from neighboring pixels which have converged (and thus neighbors that "
							"are not being sampled anymore = neighbors whose reservoirs do not evolve anymore). "
							"This improves performance but at the cost of bias when non-converged "
							"pixels try to reuse from converged pixels. The bias will thus typically manifest "
							"on the parts of the image that are the hardest to render.";
						if (!render_settings.enable_adaptive_sampling)
							reuse_of_converged_neighbors_help += "\n\nDisabled because adaptive sampling isn't enabled.";
						ImGuiRenderer::show_help_marker(reuse_of_converged_neighbors_help);
						if (render_settings.restir_di_settings.spatial_pass.allow_converged_neighbors_reuse)
						{
							if (ImGui::SliderFloat("Converged Neighbor Reuse Probability", &render_settings.restir_di_settings.spatial_pass.converged_neighbor_reuse_probability, 0.0f, 1.0f))
								m_render_window->set_render_dirty(true);
							ImGuiRenderer::show_help_marker("Allows trading bias for rendering performance by "
								"spatially reusing converged neighbors only with a certain probability instead of never / always."
								"\n\n 0.0 nevers reuses converged neighbors. No bias but performance impact."
								"\n\n 1.0 always reuses converged neighbors. Biased but no performance impact.");
						}
						ImGui::EndDisabled();

						if (ImGui::Checkbox("Debug Neighbor Reuse Positions", &render_settings.restir_di_settings.spatial_pass.debug_neighbor_location))
							m_render_window->set_render_dirty(true);
						ImGuiRenderer::show_help_marker("If checked, neighbor in the spatial reuse pass will be hardcoded to always be "
							"15 pixels to the right, not in a circle. This makes spotting bias easier when debugging.");
					}

					ImGui::Dummy(ImVec2(0.0f, 20.0f));
					ImGui::SeparatorText("Bias correction");

					const char* bias_correction_mode_items[] = {
						"- 1/M Weights (Biased)",
						"- 1/Z Weights (Unbiased)",
						"- MIS-like Weights (Unbiased)",
						"- MIS Weights GBH (Unbiased)",
						"- Pairwise MIS Weights (Unbiased)",
						"- Pairwise MIS Weights Defensive (Unbiased)",
					};
					if (ImGui::Combo("Bias Correction Weights", global_kernel_options->get_raw_pointer_to_macro_value(GPUKernelCompilerOptions::RESTIR_DI_BIAS_CORRECTION_WEIGHTS), bias_correction_mode_items, IM_ARRAYSIZE(bias_correction_mode_items)))
					{
						m_renderer->recompile_kernels();

						m_render_window->set_render_dirty(true);
					}
					ImGuiRenderer::show_help_marker("What weights to use to resample reservoirs");

					bool disable_confidence_weights = global_kernel_options->get_macro_value(GPUKernelCompilerOptions::RESTIR_DI_BIAS_CORRECTION_WEIGHTS) == RESTIR_DI_BIAS_CORRECTION_1_OVER_M
						|| global_kernel_options->get_macro_value(GPUKernelCompilerOptions::RESTIR_DI_BIAS_CORRECTION_WEIGHTS) == RESTIR_DI_BIAS_CORRECTION_1_OVER_Z;

					ImGui::BeginDisabled(disable_confidence_weights);
					if (ImGui::Checkbox("Use Confidence Weights", &render_settings.restir_di_settings.use_confidence_weights))
						m_render_window->set_render_dirty(true);
					std::string confidence_weight_help_string = "Whether or not to use confidence weights when resampling the samples. Confidence weights allow proper temporal reuse.";
					if (disable_confidence_weights)
						confidence_weight_help_string += "\n\nDisabled because 1/M or 1/Z weights use confidence weights by design.";
					ImGuiRenderer::show_help_marker(confidence_weight_help_string);
					ImGui::EndDisabled();

					// No visibility bias correction for 1/M weights
					bool bias_correction_visibility_disabled = global_kernel_options->get_macro_value(GPUKernelCompilerOptions::RESTIR_DI_BIAS_CORRECTION_WEIGHTS) == RESTIR_DI_BIAS_CORRECTION_1_OVER_M;
					static bool bias_correction_use_visibility = ReSTIR_DI_BiasCorrectionUseVisiblity;
					ImGui::BeginDisabled(bias_correction_visibility_disabled);
					if (ImGui::Checkbox("Use visibility in bias correction", &bias_correction_use_visibility))
					{
						global_kernel_options->set_macro_value(GPUKernelCompilerOptions::RESTIR_DI_BIAS_CORRECTION_USE_VISIBILITY, bias_correction_use_visibility ? KERNEL_OPTION_TRUE : KERNEL_OPTION_FALSE);
						m_renderer->recompile_kernels();

						m_render_window->set_render_dirty(true);
					}
					if (bias_correction_visibility_disabled)
						ImGuiRenderer::show_help_marker("Visibility bias correction cannot be used with 1/M weights.");
					ImGui::EndDisabled();

					// Only 1/Z or pairwise MIS weights need that option to be fully unbiased
					// Also, we only need this with one more than 1 spatial reuse pass
					bool disable_raytrace_spatial_reuse_reservoirs = !(
						global_kernel_options->get_macro_value(GPUKernelCompilerOptions::RESTIR_DI_BIAS_CORRECTION_WEIGHTS) == RESTIR_DI_BIAS_CORRECTION_1_OVER_Z
						|| global_kernel_options->get_macro_value(GPUKernelCompilerOptions::RESTIR_DI_BIAS_CORRECTION_WEIGHTS) == RESTIR_DI_BIAS_CORRECTION_PAIRWISE_MIS
						|| global_kernel_options->get_macro_value(GPUKernelCompilerOptions::RESTIR_DI_BIAS_CORRECTION_WEIGHTS) == RESTIR_DI_BIAS_CORRECTION_PAIRWISE_MIS_DEFENSIVE)
						|| render_settings.restir_di_settings.spatial_pass.number_of_passes == 1 || !render_settings.restir_di_settings.spatial_pass.do_spatial_reuse_pass;

					static bool raytrace_spatial_reuse_reservoirs = ReSTIR_DI_SpatialReuseOutputVisibilityCheck;
					//ImGui::BeginDisabled(disable_raytrace_spatial_reuse_reservoirs);
					ImGui::BeginDisabled(false);
					if (ImGui::Checkbox("Spatial reuse output visibility check", &raytrace_spatial_reuse_reservoirs))
					{
						global_kernel_options->set_macro_value(GPUKernelCompilerOptions::RESTIR_DI_SPATIAL_REUSE_OUTPUT_VISIBILITY_CHECK, raytrace_spatial_reuse_reservoirs ? KERNEL_OPTION_TRUE : KERNEL_OPTION_FALSE);
						m_renderer->recompile_kernels();

						m_render_window->set_render_dirty(true);
					}
					ImGui::EndDisabled();
					std::string ray_trace_spatial_reuse_reservoirs_string = "Because of some optimizations done in the spatial reuse pass, "
						"multiple spatial reuse passes may be biased with some weighting schemes. Ray-tracing a visibility "
						"ray at the end of each spatial reuse pass (if more than 1 pass) is then necessary (even with that additional ray, "
						"the performance boost is net positive) to ensure unbiasedness. The introduced bias is usually pretty small so disabling "
						"this option for a small performance boost may be worth it";
					if (disable_raytrace_spatial_reuse_reservoirs)
					{
						if (!render_settings.restir_di_settings.spatial_pass.do_spatial_reuse_pass)
							ray_trace_spatial_reuse_reservoirs_string += "\n\nDisabled because spatial reuse is not enabled";
						else if (render_settings.restir_di_settings.spatial_pass.number_of_passes == 1)
							ray_trace_spatial_reuse_reservoirs_string += "\n\nDisabled because there is only 1 spatial reuse pass. Bias arises with more than 1 spatial reuse pass.";
						else
							ray_trace_spatial_reuse_reservoirs_string += "\n\nDisabled because not using either 1/Z or pairwise bias correction weights";
					}
					ImGuiRenderer::show_help_marker(ray_trace_spatial_reuse_reservoirs_string);

					ImGui::Dummy(ImVec2(0.0f, 20.0f));
					ImGui::SeparatorText("Later Bounces Sampling Strategy");

					const char* second_bounce_items[] = { "- Uniform one light", "- BSDF Sampling", "- MIS (1 Light + 1 BSDF)", "- RIS BDSF + Light candidates" };
					if (ImGui::Combo("Later bounces direct light sampling strategy", global_kernel_options->get_raw_pointer_to_macro_value(GPUKernelCompilerOptions::RESTIR_DI_LATER_BOUNCES_SAMPLING_STRATEGY), second_bounce_items, IM_ARRAYSIZE(second_bounce_items)))
					{
						m_renderer->recompile_kernels();
						m_render_window->set_render_dirty(true);
					}
					ImGuiRenderer::show_help_marker("What direct lighting strategy to use for bounces that come after the first one (camera ray hit) since ReSTIR DI only applies on the first bounce.");

					switch (global_kernel_options->get_macro_value(GPUKernelCompilerOptions::RESTIR_DI_LATER_BOUNCES_SAMPLING_STRATEGY))
					{
					case RESTIR_DI_LATER_BOUNCES_UNIFORM_ONE_LIGHT:
						break;

					case RESTIR_DI_LATER_BOUNCES_MIS_LIGHT_BSDF:
						break;

					case RESTIR_DI_LATER_BOUNCES_RIS_BSDF_AND_LIGHT:
					{
						static bool use_visibility_ris_target_function = RISUseVisiblityTargetFunction;
						if (ImGui::Checkbox("Use visibility in RIS target function", &use_visibility_ris_target_function))
						{
							global_kernel_options->set_macro_value(GPUKernelCompilerOptions::RIS_USE_VISIBILITY_TARGET_FUNCTION, use_visibility_ris_target_function ? KERNEL_OPTION_TRUE : KERNEL_OPTION_FALSE);
							m_renderer->recompile_kernels();

							m_render_window->set_render_dirty(true);
						}

						if (ImGui::SliderInt("RIS # of BSDF candidates", &render_settings.ris_settings.number_of_bsdf_candidates, 0, 16))
						{
							// Clamping to 0
							render_settings.ris_settings.number_of_bsdf_candidates = std::max(0, render_settings.ris_settings.number_of_bsdf_candidates);

							m_render_window->set_render_dirty(true);
						}

						if (ImGui::SliderInt("RIS # of light candidates", &render_settings.ris_settings.number_of_light_candidates, 0, 32))
						{
							// Clamping to 0
							render_settings.ris_settings.number_of_light_candidates = std::max(0, render_settings.ris_settings.number_of_light_candidates);

							m_render_window->set_render_dirty(true);
						}

						break;
					}

					default:
						break;
					}

					ImGui::Dummy(ImVec2(0.0f, 20.0f));
					ImGui::TreePop();
				}

				break;
			}

			default:
				break;
			}

			ImGui::Dummy(ImVec2(0.0f, 20.0f));
			ImGui::TreePop();
		}

		if (ImGui::CollapsingHeader("Envmap lighting"))
		{
			ImGui::TreePush("Envmap sampling tree");

			const char* items[] = { "- No envmap importance sampling", "- Importance Sampling - Binary Search" };
			if (ImGui::Combo("Envmap sampling strategy", global_kernel_options->get_raw_pointer_to_macro_value(GPUKernelCompilerOptions::ENVMAP_SAMPLING_STRATEGY), items, IM_ARRAYSIZE(items)))
			{
				m_renderer->recompile_kernels();
				m_render_window->set_render_dirty(true);
			}

			if (global_kernel_options->get_macro_value(GPUKernelCompilerOptions::ENVMAP_SAMPLING_STRATEGY) != ESS_NO_SAMPLING)
			{
				// If we do have an importance sampling strategy
				static bool do_envmap_bsdf_mis = EnvmapSamplingDoBSDFMIS;
				if (ImGui::Checkbox("Do MIS with BSDF", &do_envmap_bsdf_mis))
				{
					global_kernel_options->set_macro_value(GPUKernelCompilerOptions::ENVMAP_SAMPLING_DO_BSDF_MIS, do_envmap_bsdf_mis ? KERNEL_OPTION_TRUE : KERNEL_OPTION_FALSE);
					m_renderer->recompile_kernels();
					m_render_window->set_render_dirty(true);
				}
				ImGuiRenderer::show_help_marker("");
			}

			ImGui::Dummy(ImVec2(0.0f, 20.0f));
			ImGui::TreePop();
		}

		ImGui::Dummy(ImVec2(0.0f, 20.0f));
		ImGui::TreePop();
	}
}

void ImGuiRenderer::display_ReSTIR_DI_bias_status(std::shared_ptr<GPUKernelCompilerOptions> kernel_options)
{
	ImGui::Text("Status: "); ImGui::SameLine();

	HIPRTRenderSettings& render_settings = m_renderer->get_render_settings();

	std::vector<std::string> bias_reasons;
	std::vector<std::string> hover_explanations;
	if (kernel_options->get_macro_value(GPUKernelCompilerOptions::RESTIR_DI_BIAS_CORRECTION_WEIGHTS) == RESTIR_DI_BIAS_CORRECTION_1_OVER_M)
	{
		bias_reasons.push_back("- 1/M biased weights");
		hover_explanations.push_back("1/M weights do not take the number of neighbors that "
			"could have produced the resampled sample into account.This leads to darkening "
			"bias because we're not weighting our picked sample as if it could have been "
			"produced by M neighbors whereas less neighbors than that could have actually produced it.");
	}

	if (kernel_options->get_macro_value(GPUKernelCompilerOptions::RESTIR_DI_DO_VISIBILITY_REUSE) == KERNEL_OPTION_TRUE
		&& kernel_options->get_macro_value(GPUKernelCompilerOptions::RESTIR_DI_BIAS_CORRECTION_USE_VISIBILITY) == KERNEL_OPTION_FALSE)
	{
		bias_reasons.push_back("- Visibility reuse without visibility in bias correction");
		hover_explanations.push_back("When using the visibility reuse pass at the end of the "
			"initial candidates sampling pass, light samples that are occluded are discarded.\n"
			"Temporal & spatial reuse pass will then only resample on unoccluded samples.\n"
			"If not accounting for visibility when counting valid neighbors, we may determine "
			"that a neighbor could have produced the picked sample when actually, it couldn't "
			"because from the neighbor's point of view, the sample could have been occluded "
			"(visibility reuse pass).\n"
			"This overestimates the number of valid neighbors and results in darkening.\n\n");
	}

<<<<<<< HEAD
	if ((kernel_options->get_macro_value(GPUKernelCompilerOptions::RESTIR_DI_INITIAL_TARGET_FUNCTION_VISIBILITY) == KERNEL_OPTION_TRUE
		|| (kernel_options->get_macro_value(GPUKernelCompilerOptions::RESTIR_DI_TEMPORAL_TARGET_FUNCTION_VISIBILITY) == KERNEL_OPTION_TRUE && render_settings.restir_di_settings.temporal_pass.do_temporal_reuse_pass)
		|| (kernel_options->get_macro_value(GPUKernelCompilerOptions::RESTIR_DI_SPATIAL_TARGET_FUNCTION_VISIBILITY) == KERNEL_OPTION_TRUE && render_settings.restir_di_settings.spatial_pass.do_spatial_reuse_pass) )
=======
	if (kernel_options->get_macro_value(GPUKernelCompilerOptions::RESTIR_DI_TARGET_FUNCTION_VISIBILITY) == KERNEL_OPTION_TRUE
>>>>>>> 20876bef
		&& kernel_options->get_macro_value(GPUKernelCompilerOptions::RESTIR_DI_BIAS_CORRECTION_USE_VISIBILITY) == KERNEL_OPTION_FALSE)
	{
		bias_reasons.push_back("- Target function visibility without\n"
			"    visibility in bias correction");
		hover_explanations.push_back("When using the visibility term in the target function used to "
<<<<<<< HEAD
			"produce initial candidate samples (or temporally/spatially resample), all remaining samples are unoccluded.\n"
			"Temporal & spatial reuse passes will then only resample on unoccluded samples.\n"
			"If not accounting for visibility when counting valid neighbors (visibility in bias correction), we may determine "
=======
			"produce initial candidate samples, all remaining samples are unoccluded.\n"
			"Temporal & spatial reuse pass will then only resample on unoccluded samples.\n"
			"If not accounting for visibility when counting valid neighbors, we may determine "
>>>>>>> 20876bef
			"that a neighbor could have produced the picked sample when actually, it couldn't "
			"because from the neighbor's point of view, the sample could have been occluded "
			"(visibility term in target function).\n"
			"This overestimates the number of valid neighbors and results in darkening.\n\n");
	}

	if (kernel_options->get_macro_value(GPUKernelCompilerOptions::RESTIR_DI_DO_VISIBILITY_REUSE) == KERNEL_OPTION_FALSE 
		&& kernel_options->get_macro_value(GPUKernelCompilerOptions::RESTIR_DI_INITIAL_TARGET_FUNCTION_VISIBILITY) == KERNEL_OPTION_FALSE
	    && kernel_options->get_macro_value(GPUKernelCompilerOptions::RESTIR_DI_BIAS_CORRECTION_USE_VISIBILITY) == KERNEL_OPTION_TRUE
		&& (kernel_options->get_macro_value(GPUKernelCompilerOptions::RESTIR_DI_BIAS_CORRECTION_WEIGHTS) == RESTIR_DI_BIAS_CORRECTION_1_OVER_Z
		|| kernel_options->get_macro_value(GPUKernelCompilerOptions::RESTIR_DI_BIAS_CORRECTION_WEIGHTS) == RESTIR_DI_BIAS_CORRECTION_PAIRWISE_MIS
		|| kernel_options->get_macro_value(GPUKernelCompilerOptions::RESTIR_DI_BIAS_CORRECTION_WEIGHTS) == RESTIR_DI_BIAS_CORRECTION_PAIRWISE_MIS_DEFENSIVE))
	{
		bias_reasons.push_back("- Visibility in bias correction without visibility reuse");
		hover_explanations.push_back("When taking visibility into account in the counting of "
			"valid neighbors (visibility in bias correction), we're going to assume that if the picked sample (from resampling "
			"the neighbors) is occluded from the neighbor's point of view, then that neighbor "
			"couldn't have produced that sample.\n\n"
			"However, that's incorrect.\n\n"
			"The initial candidate sampling pass doesn't take visibility into account and can "
			"thus produce occluded samples. Without the visibility reuse pass (or visibility used "
			"directly in the target function), this statement stays true.\n"
			"This means that \"a sample that is occluded from the neighbor's point of view\" could actually "
			"have been produced.\n"
			"We are then underestimating the number of valid neighbors that could have produced "
			"our sample and we end up with brightening bias.\n"
			"This is an issue with 1/Z weights (and pairwise-MIS) because MIS-like and proper MIS "
			"(generalized balance heuristic/GBH) weights do not blindly overweight a sample as "
			"1/Z does (and then hopes that we divide by Z accordingly).");
	}

	if (render_settings.enable_adaptive_sampling 
		&& render_settings.restir_di_settings.spatial_pass.allow_converged_neighbors_reuse 
		&& render_settings.restir_di_settings.spatial_pass.converged_neighbor_reuse_probability > 0.0f)
	{
		bias_reasons.push_back("- Adaptive Sampling + \"Allow Reuse of Converged Neighbors\"");
		hover_explanations.push_back("Adaptive sampling disables the sampling of some pixels. The "
			"spatial reuse pass then reuses from neighbors that do not evolve anymore (if they've "
			"been disabled by adaptive sampling) and that causes some slight convergence issues, "
			"especially on parts of the image where adaptive sampling does the more work. This "
			"manifest as bias on the hardest-to-render parts of the scene.");
	}

	if (kernel_options->get_macro_value(GPUKernelCompilerOptions::RESTIR_DI_BIAS_CORRECTION_USE_VISIBILITY) == KERNEL_OPTION_TRUE
		&& kernel_options->get_macro_value(GPUKernelCompilerOptions::RESTIR_DI_SPATIAL_REUSE_OUTPUT_VISIBILITY_CHECK) == KERNEL_OPTION_FALSE
<<<<<<< HEAD
		&& kernel_options->get_macro_value(GPUKernelCompilerOptions::RESTIR_DI_INITIAL_TARGET_FUNCTION_VISIBILITY) == KERNEL_OPTION_FALSE
=======
		&& kernel_options->get_macro_value(GPUKernelCompilerOptions::RESTIR_DI_TARGET_FUNCTION_VISIBILITY) == KERNEL_OPTION_FALSE
>>>>>>> 20876bef
		&& (kernel_options->get_macro_value(GPUKernelCompilerOptions::DIRECT_LIGHT_SAMPLING_STRATEGY) == RESTIR_DI_BIAS_CORRECTION_1_OVER_Z
		|| kernel_options->get_macro_value(GPUKernelCompilerOptions::DIRECT_LIGHT_SAMPLING_STRATEGY) == RESTIR_DI_BIAS_CORRECTION_PAIRWISE_MIS_DEFENSIVE
		|| kernel_options->get_macro_value(GPUKernelCompilerOptions::DIRECT_LIGHT_SAMPLING_STRATEGY) == RESTIR_DI_BIAS_CORRECTION_PAIRWISE_MIS)
		&& render_settings.restir_di_settings.spatial_pass.number_of_passes > 1)
	{
		bias_reasons.push_back("- Multiple spatial reuse passes + visibility\n"
			"    in bias correction but no visibility\n"
			"    reuse at the end of spatial passes");
		hover_explanations.push_back("With visibility in the bias correction, "
			"samples/reservoirs must take occlusion into account for things to "
			"stay unbiased, otherwise, samples may be discarded during normalization "
			"(because the bias correction includes visibility) even though those were valid samples.\n\n"
			"The issue with multiple spatial reuse passes is that even though everything "
			"may be correct during the first pass (i.e. if using visibility reuse at the "
			"end of the initial candidate pass + visibility in bias correction = samples "
			"accounting for occlusion + bias correction accounting for occlusion = unbiased), "
			"the reservoirs output by the first pass now contain samples that may come from "
			"their neighbor and we have no guarantee that their occlusion is correct which "
			"may lead to bias in the subsequent passes. The visibility reuse pass at the "
			"end of each spatial pass is thus necessary for unbiasedness. Only 1/Z and "
			"pairwise MIS weights are affected.");
	}

	if (!bias_reasons.empty())
	{
		ImGui::TextColored(ImVec4(1.0f, 0.0f, 0.0f, 1.0f), "Biased");
		ImGui::TreePush("Bias reasons");

		for (int i = 0; i < bias_reasons.size(); i++)
		{
			ImGui::Text("%s", bias_reasons[i].c_str());
			ImGuiRenderer::add_tooltip(hover_explanations[i].c_str());
			ImGuiRenderer::show_help_marker(hover_explanations[i].c_str());

		}
		ImGui::TreePop();

	}
	else
		ImGui::TextColored(ImVec4(0.0f, 1.0f, 0.0f, 1.0f), "Unbiased");
	ImGui::Dummy(ImVec2(0.0f, 20.0f));
}

void ImGuiRenderer::draw_objects_panel()
{
	if (!ImGui::CollapsingHeader("Objects"))
		return;
	ImGui::TreePush("Objects tree");

	std::vector<RendererMaterial> materials = m_renderer->get_materials();
	std::vector<std::string> material_names = m_renderer->get_material_names();

	bool material_changed = false;
	static int currently_selected_material = 0;

	std::vector<const char*> items = { "- None", "- Lambertian BRDF", "- Oren Nayar BRDF", "- Disney BSDF" };
	if (ImGui::Combo("All Objects BSDF Override", m_renderer->get_global_compiler_options()->get_raw_pointer_to_macro_value(GPUKernelCompilerOptions::BSDF_OVERRIDE), items.data(), items.size()))
	{
		m_renderer->recompile_kernels();

		m_render_window->set_render_dirty(true);
	}
	ImGui::Dummy(ImVec2(0.0f, 20.0f));

	if (ImGui::CollapsingHeader("All objects"))
	{
		ImGui::TreePush("All objects tree");

		if (ImGui::BeginListBox("All objects", ImVec2(-FLT_MIN, 7 * ImGui::GetTextLineHeightWithSpacing())))
		{
			for (int n = 0; n < materials.size(); n++)
			{
				const bool is_selected = (currently_selected_material == n);
				if (ImGui::Selectable(material_names[n].c_str(), is_selected))
					currently_selected_material = n;

				// Set the initial focus when opening the combo (scrolling + keyboard navigation focus)
				if (is_selected)
					ImGui::SetItemDefaultFocus();
			}
			ImGui::EndListBox();
		}

		ImGui::Dummy(ImVec2(0.0f, 20.0f));
		ImGui::TreePop();
	}

	if (ImGui::CollapsingHeader("Emissive objects"))
	{
		ImGui::TreePush("Emissive objects tree");

		if (ImGui::BeginListBox("Emissive objects", ImVec2(-FLT_MIN, 7 * ImGui::GetTextLineHeightWithSpacing())))
		{
			for (int n = 0; n < materials.size(); n++)
			{
				if (!materials[n].is_emissive())
					continue;

				const bool is_selected = (currently_selected_material == n);
				if (ImGui::Selectable(material_names[n].c_str(), is_selected))
					currently_selected_material = n;

				// Set the initial focus when opening the combo (scrolling + keyboard navigation focus)
				if (is_selected)
					ImGui::SetItemDefaultFocus();
			}
			ImGui::EndListBox();
		}

		ImGui::TreePop();
	}

	ImGui::Dummy(ImVec2(0.0f, 20.0f));
	if (materials.size() > 0)
	{
		std::shared_ptr<GPUKernelCompilerOptions> kernel_options = m_renderer->get_global_compiler_options();
		RendererMaterial& material = materials[currently_selected_material];

		ImGui::PushItemWidth(28 * ImGui::GetFontSize());

		ImGui::Text("%s", material_names[currently_selected_material].c_str());
		material_changed |= ImGui::ColorEdit3("Base color", (float*)&material.base_color);
		material_changed |= ImGui::SliderFloat("Subsurface", &material.subsurface, 0.0f, 1.0f);
		material_changed |= ImGui::SliderFloat("Metallic", &material.metallic, 0.0f, 1.0f);
		material_changed |= ImGui::SliderFloat("Specular", &material.specular, 0.0f, 1.0f);
		material_changed |= ImGui::SliderFloat("Specular tint strength", &material.specular_tint, 0.0f, 1.0f);
		material_changed |= ImGui::ColorEdit3("Specular color", (float*)&material.specular_color);
		material_changed |= ImGui::SliderFloat("Roughness", &material.roughness, 0.0f, 1.0f);
		material_changed |= ImGui::SliderFloat("Anisotropic", &material.anisotropic, 0.0f, 1.0f);
		material_changed |= ImGui::SliderFloat("Anisotropic rotation", &material.anisotropic_rotation, 0.0f, 1.0f);
		material_changed |= ImGui::SliderFloat("Sheen", &material.sheen, 0.0f, 1.0f);
		material_changed |= ImGui::SliderFloat("Sheen tint strength", &material.sheen_tint, 0.0f, 1.0f);
		material_changed |= ImGui::ColorEdit3("Sheen color", (float*)&material.sheen_color);
		material_changed |= ImGui::SliderFloat("Clearcoat", &material.clearcoat, 0.0f, 1.0f);
		material_changed |= ImGui::SliderFloat("Clearcoat roughness", &material.clearcoat_roughness, 0.0f, 1.0f);
		material_changed |= ImGui::SliderFloat("Clearcoat IOR", &material.clearcoat_ior, 0.0f, 5.0f);
		material_changed |= ImGui::SliderFloat("IOR", &material.ior, 0.0f, 5.0f);
		ImGui::Separator();
		material_changed |= ImGui::SliderFloat("Transmission", &material.specular_transmission, 0.0f, 1.0f);
		material_changed |= ImGui::SliderFloat("Absorption distance", &material.absorption_at_distance, 0.0f, 20.0f);
		material_changed |= ImGui::ColorEdit3("Absorption color", (float*)&material.absorption_color);
		unsigned short int zero = 0, eight = 8;
		ImGui::BeginDisabled(material.specular_transmission == 0.0f || kernel_options->get_macro_value(GPUKernelCompilerOptions::INTERIOR_STACK_STRATEGY) != ISS_WITH_PRIORITIES);
		material_changed |= ImGui::SliderScalar("Dielectric priority", ImGuiDataType_U16, &material.dielectric_priority, &zero, &eight);
		ImGui::EndDisabled();
		material_changed |= ImGui::ColorEdit3("Emission", (float*)&material.emission, ImGuiColorEditFlags_HDR | ImGuiColorEditFlags_Float);

		ImGui::PopItemWidth();

		ImGui::Separator();

		if (material_changed)
		{
			material.make_safe();
			material.precompute_properties();

			m_renderer->update_materials(materials);
			m_render_window->set_render_dirty(true);
		}
	}

	ImGui::TreePop();
	ImGui::Dummy(ImVec2(0.0f, 20.0f));
}

void ImGuiRenderer::draw_denoiser_panel()
{
	if (!ImGui::CollapsingHeader("Denoiser"))
		return;
	ImGui::TreePush("Denoiser tree");

	if (ImGui::Checkbox("Enable denoiser", &m_application_settings->enable_denoising))
	{
		m_render_window->get_display_view_system()->queue_display_view_change(m_application_settings->enable_denoising ? DisplayViewType::DENOISED_BLEND : DisplayViewType::DEFAULT);
		m_application_settings->denoiser_settings_changed = true;
	}
	ImGui::BeginDisabled(!m_application_settings->enable_denoising);
	if (ImGui::CollapsingHeader("AOVs"))
	{
		ImGui::TreePush("Denoiser AOVs Tree");
		if (ImGui::Checkbox("Use albedo AOV", &m_application_settings->denoiser_use_albedo))
		{
			m_application_settings->denoiser_settings_changed = true;

			m_render_window_denoiser->set_use_albedo(m_application_settings->denoiser_use_albedo);
			if (!m_application_settings->denoiser_use_albedo)
			{
				// We're forcing the use of normals AOV off here because it seems like OIDN doesn't support normal
				// AOV without also using albedo AOV (at least I got some oidn::Exception when I tried
				// using the normals without the albedo).
				// TODO this may have to do with wrong HIP buffers being used. Try this out again after we're using proper HIP buffers
				m_application_settings->denoiser_use_normals = false;
				m_render_window_denoiser->set_use_normals(false);
			}

			m_render_window_denoiser->finalize();
		}
		ImGui::SameLine();
		if (ImGui::Checkbox("Denoise albedo", &m_application_settings->denoiser_denoise_albedo))
		{
			m_application_settings->denoiser_settings_changed = true;

			m_render_window_denoiser->set_denoise_albedo(m_application_settings->denoiser_denoise_albedo);
			m_render_window_denoiser->finalize();
		}
		ImGui::BeginDisabled(!m_application_settings->denoiser_use_albedo);
		if (ImGui::Checkbox("Use normals AOV", &m_application_settings->denoiser_use_normals))
		{
			m_application_settings->denoiser_settings_changed = true;

			m_render_window_denoiser->set_use_normals(m_application_settings->denoiser_use_normals);
			m_render_window_denoiser->finalize();
		}
		ImGui::SameLine();
		if (ImGui::Checkbox("Denoise normals", &m_application_settings->denoiser_denoise_normals))
		{
			m_application_settings->denoiser_settings_changed = true;

			m_render_window_denoiser->set_denoise_normals(m_application_settings->denoiser_denoise_normals);
			m_render_window_denoiser->finalize();
		}
		ImGui::EndDisabled();
		ImGui::TreePop();
	}
	ImGui::Checkbox("Only denoise when rendering is done", &m_application_settings->denoise_when_rendering_done);
	ImGui::SliderInt("Denoise Sample Skip", &m_application_settings->denoiser_sample_skip, 1, 128);
	ImGui::SliderFloat("Denoiser blend", &m_application_settings->denoiser_blend, 0.0f, 1.0f);
	ImGui::EndDisabled();

	ImGui::Text("Denoising time: %.3fms", m_application_settings->last_denoised_duration / 1000.0f);

	ImGui::TreePop();
	ImGui::Dummy(ImVec2(0.0f, 20.0f));
}

void ImGuiRenderer::draw_post_process_panel()
{
	if (!ImGui::CollapsingHeader("Post-processing"))
		return;
	ImGui::TreePush("Post-processing tree");

	ImGui::Checkbox("Do tonemapping", &m_application_settings->do_tonemapping);
	ImGui::InputFloat("Gamma", &m_application_settings->tone_mapping_gamma);
	ImGui::InputFloat("Exposure", &m_application_settings->tone_mapping_exposure);

	ImGui::TreePop();
	ImGui::Dummy(ImVec2(0.0f, 20.0f));
}

void ImGuiRenderer::draw_performance_settings_panel()
{
	HIPRTRenderSettings& render_settings = m_renderer->get_render_settings();

	if (!ImGui::CollapsingHeader("Performance Settings"))
		return;

	ImGui::TreePush("Performance settings tree");

	ImGui::Text("Device: %s", m_renderer->get_device_properties().name);
	ImGui::Dummy(ImVec2(0.0f, 20.0f));

	std::shared_ptr<GPUKernelCompilerOptions> kernel_options = m_renderer->get_global_compiler_options();
	HardwareAccelerationSupport hwi_supported = m_renderer->device_supports_hardware_acceleration();

	ImGui::SeparatorText("General Settings");

	static bool use_hardware_acceleration = kernel_options->has_macro("__USE_HWI__");
	ImGui::BeginDisabled(hwi_supported != HardwareAccelerationSupport::SUPPORTED);
	if (ImGui::Checkbox("Use ray tracing hardware acceleration", &use_hardware_acceleration))
	{
		kernel_options->set_macro_value("__USE_HWI__", use_hardware_acceleration);

		m_renderer->recompile_kernels();
	}
	ImGui::EndDisabled();

	// Printing a custom tooltip depending on whether or not we support hardware acceleration
	// and, if not supported, why we don't support it 
	switch (hwi_supported)
	{
	case SUPPORTED:
		ImGuiRenderer::show_help_marker("Whether or not to enable hardware accelerated ray tracing (bbox & triangle intersections)");
		break;

	case AMD_UNSUPPORTED:
		ImGuiRenderer::show_help_marker("Hardware accelerated ray tracing is only supported on RDNA2+ AMD GPUs.");
		break;

	case NVIDIA_UNSUPPORTED:
		ImGuiRenderer::show_help_marker("HIPRT cannot access NVIDIA's proprietary hardware accelerated ray-tracing. Hardware ray-tracing unavailable.");
		break;
	}

	if (ImGui::InputFloat("GPU Stall Percentage", &m_application_settings->GPU_stall_percentage))
		m_application_settings->GPU_stall_percentage = std::max(0.0f, std::min(m_application_settings->GPU_stall_percentage, 99.9f));
	ImGuiRenderer::show_help_marker("How much percent of the time the GPU will be forced to be idle (not rendering anything)."
		" This feature is basically only meant for GPUs that get too hot to avoid burning your GPUs during long renders if you have"
		" time to spare.");

	ImGui::Dummy(ImVec2(0.0f, 20.0f));

	ImGui::SeparatorText("Kernel Settings");
	ImGui::TreePush("Shared/global stack Traversal Options Tree");

	{
		std::vector<std::string> kernel_names;
		std::map<std::string, GPUKernel>& kernels = m_renderer->get_kernels();
		for (const auto& name_to_kernel : kernels)
			kernel_names.push_back(name_to_kernel.first);

		static std::string selected_kernel_name = GPURenderer::CAMERA_RAYS_KERNEL_ID;
		static GPUKernel* selected_kernel = &kernels[selected_kernel_name];
		static GPUKernelCompilerOptions& selected_kernel_options = selected_kernel->get_kernel_options();

		if (ImGui::BeginCombo("Kernel", selected_kernel_name.c_str()))
		{
			for (const std::string& kernel_name : kernel_names)
			{
				const bool is_selected = (selected_kernel_name == kernel_name);
				if (ImGui::Selectable(kernel_name.c_str(), is_selected))
				{
					selected_kernel_name = kernel_name;
					selected_kernel = &kernels[selected_kernel_name];
					selected_kernel_options = selected_kernel->get_kernel_options();
				}

				if (is_selected)
					ImGui::SetItemDefaultFocus();
			}
			ImGui::EndCombo();
		}




		ImGui::TreePush("Kernel selection for stack size");

		{
			static std::unordered_map<std::string, bool> use_shared_stack_traversal_global_rays;
			if (use_shared_stack_traversal_global_rays.find(selected_kernel_name) == use_shared_stack_traversal_global_rays.end())
				use_shared_stack_traversal_global_rays[selected_kernel_name] = selected_kernel_options.get_macro_value(GPUKernelCompilerOptions::SHARED_STACK_BVH_TRAVERSAL_GLOBAL_RAYS);
			bool& use_shared_stack_traversal_global_rays_bool = use_shared_stack_traversal_global_rays[selected_kernel_name];

			if (ImGui::Checkbox("Use shared/global stack BVH traversal - Global Rays", &use_shared_stack_traversal_global_rays_bool))
			{
				selected_kernel_options.set_macro_value(GPUKernelCompilerOptions::SHARED_STACK_BVH_TRAVERSAL_GLOBAL_RAYS, use_shared_stack_traversal_global_rays_bool ? KERNEL_OPTION_TRUE : KERNEL_OPTION_FALSE);
				m_renderer->recompile_kernels();
				m_render_window->set_render_dirty(true);
			}
			ImGuiRenderer::show_help_marker("If checked, shared memory + a globally allocated buffer will be used for the BVH "
				"traversal of global rays (rays that don't have a given maximum traversal distance as opposed to shadow rays). "
				"This incurs an additional cost in VRAM but improves traversal performance.");





			static std::unordered_map<std::string, bool> use_shared_stack_traversal_shadow_rays;
			if (use_shared_stack_traversal_shadow_rays.find(selected_kernel_name) == use_shared_stack_traversal_shadow_rays.end())
				use_shared_stack_traversal_shadow_rays[selected_kernel_name] = selected_kernel_options.get_macro_value(GPUKernelCompilerOptions::SHARED_STACK_BVH_TRAVERSAL_SHADOW_RAYS);
			bool& use_shared_stack_traversal_shadow_rays_bool = use_shared_stack_traversal_shadow_rays[selected_kernel_name];

			if (ImGui::Checkbox("Use shared/global stack BVH traversal - Shadow Rays", &use_shared_stack_traversal_shadow_rays_bool))
			{
				selected_kernel_options.set_macro_value(GPUKernelCompilerOptions::SHARED_STACK_BVH_TRAVERSAL_SHADOW_RAYS, use_shared_stack_traversal_shadow_rays_bool ? KERNEL_OPTION_TRUE : KERNEL_OPTION_FALSE);
				m_renderer->recompile_kernels();
				m_render_window->set_render_dirty(true);
			}
			ImGuiRenderer::show_help_marker("If checked, shared memory + a globally allocated buffer will be used for the BVH "
				"traversal of global rays (rays that don't have a given maximum traversal distance as opposed to shadow rays). "
				"This incurs an additional cost in VRAM but improves traversal performance.");





			if (use_shared_stack_traversal_global_rays_bool)
			{
				static std::unordered_map<std::string, int> pending_stack_size_change_global_rays;
				if (pending_stack_size_change_global_rays.find(selected_kernel_name) == pending_stack_size_change_global_rays.end())
					pending_stack_size_change_global_rays[selected_kernel_name] = selected_kernel_options.get_macro_value(GPUKernelCompilerOptions::SHARED_STACK_BVH_TRAVERSAL_SIZE_GLOBAL_RAYS);
				int& pending_stack_change_global_rays = pending_stack_size_change_global_rays[selected_kernel_name];

				if (ImGui::InputInt("Shared stack size - Global Rays", &pending_stack_change_global_rays))
				{
					pending_stack_change_global_rays = std::max(0, pending_stack_change_global_rays);
					if (pending_stack_change_global_rays == 0)
					{
						// If we just set it to 0, then we're disabling
					}
				}
				ImGuiRenderer::show_help_marker("Fast shared memory stack used for the BVH traversal of \"global\" rays (rays that search for a closest hit with no maximum distance)\n\n"
					"Allocating more of this speeds up the BVH traversal but reduces the amount of L1 cache available to "
					"the rest of the shader which thus reduces its performance. A tradeoff must be made.\n\n"
					"If this shared memory stack isn't large enough for traversing the BVH, then "
					"it is complemented by using the global stack buffer. If both combined aren't enough "
					"for the traversal, then artifacts start showing up in renders.\n\n"
					"Note that setting this value to 0 disables the shared stack usage but still uses the global buffer "
					"for traversal. This approach is still better that not using any of these two memories at all (this "
					"becomes the case when the checkboxes above are not checked.)");

				if (pending_stack_change_global_rays != selected_kernel_options.get_macro_value(GPUKernelCompilerOptions::SHARED_STACK_BVH_TRAVERSAL_SIZE_GLOBAL_RAYS))
				{
					// If the user has modified the size of the shared stack, showing a button to apply the changes 
					// (not applying the changes everytime because this requires a recompilation of basically all shaders and that's heavy)

					ImGui::TreePush("Apply button shared stack size");
					if (ImGui::Button("Apply"))
					{
						selected_kernel_options.set_macro_value(GPUKernelCompilerOptions::SHARED_STACK_BVH_TRAVERSAL_SIZE_GLOBAL_RAYS, pending_stack_change_global_rays);
						m_renderer->recompile_kernels();
						m_render_window->set_render_dirty(true);
					}
					ImGui::TreePop();
				}
			}




			if (use_shared_stack_traversal_shadow_rays_bool)
			{
				static std::unordered_map<std::string, int> pending_stack_size_change_shadow_rays;
				if (pending_stack_size_change_shadow_rays.find(selected_kernel_name) == pending_stack_size_change_shadow_rays.end())
					pending_stack_size_change_shadow_rays[selected_kernel_name] = selected_kernel_options.get_macro_value(GPUKernelCompilerOptions::SHARED_STACK_BVH_TRAVERSAL_SIZE_SHADOW_RAYS);
				int& pending_stack_change_shadow_ray = pending_stack_size_change_shadow_rays[selected_kernel_name];

				if (ImGui::InputInt("Shared stack size - Shadow Rays", &pending_stack_change_shadow_ray))
					pending_stack_change_shadow_ray = std::max(0, pending_stack_change_shadow_ray);
				ImGuiRenderer::show_help_marker("Fast shared memory stack used for the BVH traversal of shadow rays (rays that search for a closest hit with a given maximum distance)\n\n"
					"Allocating more of this speeds up the BVH traversal but reduces the amount of L1 cache available to "
					"the rest of the shader which thus reduces its performance. A tradeoff must be made.\n\n"
					"If this shared memory stack isn't large enough for traversing the BVH, then "
					"it is complemented by using the global stack buffer. If both combined aren't enough "
					"for the traversal, then occlusion artifacts will start to appear in renders.\n\n"
					"Note that setting this value to 0 disables the shared stack usage but still uses the global buffer "
					"for traversal. This approach is still better that not using any of these two memories at all (this "
					"becomes the case when the checkboxes above are not checked.)");

				if (pending_stack_change_shadow_ray != selected_kernel_options.get_macro_value(GPUKernelCompilerOptions::SHARED_STACK_BVH_TRAVERSAL_SIZE_SHADOW_RAYS))
				{
					// If the user has modified the size of the shared stack, showing a button to apply the changes 
					// (not applying the changes everytime because this requires a recompilation of basically all shaders and that's heavy)

					ImGui::TreePush("Apply button shared stack size");
					if (ImGui::Button("Apply"))
					{
						selected_kernel_options.set_macro_value(GPUKernelCompilerOptions::SHARED_STACK_BVH_TRAVERSAL_SIZE_SHADOW_RAYS, pending_stack_change_shadow_ray);

						m_renderer->recompile_kernels();
						m_render_window->set_render_dirty(true);
					}
					ImGui::TreePop();
				}
			}
		}

		ImGui::TreePop();


		ImGui::Dummy(ImVec2(0.0f, 20.0f));
		if (ImGui::InputInt("Global stack per-thread size", &m_renderer->get_render_data().global_traversal_stack_buffer_size))
		{
			m_renderer->get_render_data().global_traversal_stack_buffer_size = std::max(0, m_renderer->get_render_data().global_traversal_stack_buffer_size);
			m_render_window->set_render_dirty(true);
		}

		ImGuiRenderer::show_help_marker("Size of the global stack buffer for each thread. Used for complementing the shared memory stack allocated in the kernels."
			"A good value for this parameter is scene-complexity dependent.\n\n"
			"A lower value will use less VRAM but will start introducing artifacts if the value is too low due "
			"to insufficient stack size for the BVH traversal.\n\n"
			"16 seems to be a good value to start with. If lowering this value improves performance, then that "
			"means that the BVH traversal is starting to suffer (the traversal is incomplete --> improved performance) "
			"and rendering artifacts will start to show up.");

		std::string size_string = "Global Stack Buffer VRAM Usage: ";
		size_string += std::to_string(m_renderer->get_render_data().global_traversal_stack_buffer_size * std::ceil(m_renderer->m_render_resolution.x / 8.0f) * 8.0f * std::ceil(m_renderer->m_render_resolution.y / 8.0f) * 8.0f * sizeof(int) / 1000000.0f);
		size_string += " MB";
		ImGui::Text("%s", size_string.c_str());

		ImGui::Dummy(ImVec2(0.0f, 20.0f));
		ImGui::TreePop();
	}

	ImGui::SeparatorText("Lighting Settings");
	ImGui::TreePush("Lighting Settings Performance Tree");
	{
		if (ImGui::SliderFloat("Minimum Light Contribution", &render_settings.minimum_light_contribution, 0.0f, 10.0f))
		{
			render_settings.minimum_light_contribution = std::max(0.0f, render_settings.minimum_light_contribution);
			m_render_window->set_render_dirty(true);
		}
		ImGuiRenderer::show_help_marker("If a selected light (for direct lighting estimation) contributes at a given "
			" point less than this 'minimum_light_contribution' value then the light sample is discarded. "
			"This can improve performance at the cost of some bias depending on the scene.\n"
			"0.0f to disable");

		ImGui::Dummy(ImVec2(0.0f, 20.0f));
		ImGui::TreePop();
	}

	ImGui::TreePop();
}

void ImGuiRenderer::draw_performance_metrics_panel()
{
	HIPRTRenderSettings& render_settings = m_renderer->get_render_settings();

	if (!ImGui::CollapsingHeader("Performance Metrics"))
		return;

	ImGui::TreePush("Performance metrics tree");

	ImGui::Text("Device: %s", m_renderer->get_device_properties().name);
	ImGui::Dummy(ImVec2(0.0f, 20.0f));
	if (ImGui::Button("Apply benchmark settings"))
	{
		render_settings.freeze_random = true;
		render_settings.enable_adaptive_sampling = false;
		m_application_settings->auto_sample_per_frame = false;
		render_settings.samples_per_frame = 1;

		m_render_window->set_render_dirty(true);
	}
	if (ImGui::Checkbox("Freeze random", (bool*)&render_settings.freeze_random))
		m_render_window->set_render_dirty(true);

	bool rolling_window_size_changed = false;
	int rolling_window_size = m_render_window_perf_metrics->get_window_size();
	ImGui::Text("Measures Window Size"); ImGui::SameLine();
	rolling_window_size_changed |= ImGui::RadioButton("25", &rolling_window_size, 25); ImGui::SameLine();
	rolling_window_size_changed |= ImGui::RadioButton("100", &rolling_window_size, 100); ImGui::SameLine();
	rolling_window_size_changed |= ImGui::RadioButton("250", &rolling_window_size, 250); ImGui::SameLine();
	rolling_window_size_changed |= ImGui::RadioButton("1000", &rolling_window_size, 1000);
	ImGui::Dummy(ImVec2(0.0f, 20.0f));

	if (rolling_window_size_changed)
		m_render_window_perf_metrics->resize_window(rolling_window_size);

	draw_perf_metric_specific_panel(m_render_window_perf_metrics, GPURenderer::CAMERA_RAYS_KERNEL_ID, "Camera rays pass");
	if (m_renderer->get_global_compiler_options()->get_macro_value(GPUKernelCompilerOptions::DIRECT_LIGHT_SAMPLING_STRATEGY) == LSS_RESTIR_DI)
	{
		draw_perf_metric_specific_panel(m_render_window_perf_metrics, GPURenderer::RESTIR_DI_INITIAL_CANDIDATES_KERNEL_ID, "ReSTIR Initial Candidates");

		if (render_settings.restir_di_settings.temporal_pass.do_temporal_reuse_pass)
			draw_perf_metric_specific_panel(m_render_window_perf_metrics, GPURenderer::RESTIR_DI_TEMPORAL_REUSE_KERNEL_ID, "ReSTIR Temporal Reuse");
		if (render_settings.restir_di_settings.spatial_pass.do_spatial_reuse_pass)
			draw_perf_metric_specific_panel(m_render_window_perf_metrics, GPURenderer::RESTIR_DI_SPATIAL_REUSE_KERNEL_ID, "ReSTIR Spatial Reuse");
	}
	draw_perf_metric_specific_panel(m_render_window_perf_metrics, GPURenderer::PATH_TRACING_KERNEL_ID, "Path Tracing Pass");
	ImGui::Separator();
	draw_perf_metric_specific_panel(m_render_window_perf_metrics, GPURenderer::FULL_FRAME_TIME_KEY, "Total Sample Time");

	ImGui::Dummy(ImVec2(0.0f, 20.0f));

	ImGui::TreePop();
}

void ImGuiRenderer::draw_perf_metric_specific_panel(std::shared_ptr<PerformanceMetricsComputer> perf_metrics, const std::string& perf_metrics_key, const std::string& label)
{
	float variance, min, max;
	variance = perf_metrics->get_variance(perf_metrics_key);
	min = perf_metrics->get_min(perf_metrics_key);
	max = perf_metrics->get_max(perf_metrics_key);

	static std::unordered_map<std::string, bool> key_to_display_graph;
	if (key_to_display_graph.find(perf_metrics_key) == key_to_display_graph.end())
		key_to_display_graph[perf_metrics_key] = false;

	// Pusing the ID for that perf key metrics so that no ImGui widgets collide
	ImGui::PushID(perf_metrics_key.c_str());

	ImGui::Text("%s: %.3fms (%.1f FPS)", label.c_str(), perf_metrics->get_current_value(perf_metrics_key), 1000.0f / perf_metrics->get_current_value(perf_metrics_key)); 
	if (ImGui::IsItemHovered(ImGuiHoveredFlags_AllowWhenDisabled))
	{
		std::string line_1 = format_perf_metrics_tooltip_line(label, " (avg):", " (min / max):", " %.3fms (%.1f FPS)", perf_metrics->get_average(perf_metrics_key), 1000.0f / perf_metrics->get_average(perf_metrics_key));
		std::string line_2 = format_perf_metrics_tooltip_line(label, " (var):", " (min / max):", " %.3fms", variance);
		std::string line_3 = format_perf_metrics_tooltip_line(label, " (std dev):", " (min / max):", " %.3fms", std::sqrt(variance));
		std::string line_4 = format_perf_metrics_tooltip_line(label, " (min / max):", " (min / max):", " %.3fms / %.3fms", min, max);

		std::string tooltip = line_1 + "\n" + line_2 + "\n" + line_3 + "\n" + line_4;
		ImGuiRenderer::add_tooltip(tooltip);
	}
	
	ImGui::SameLine();
	ImGui::Checkbox("Show graph", &key_to_display_graph[perf_metrics_key]);
	if (key_to_display_graph[perf_metrics_key])
	{
		static std::unordered_map<std::string, std::pair<float, float>> key_to_min_max;
		if (key_to_min_max.find(perf_metrics_key) == key_to_min_max.end())
			key_to_min_max[perf_metrics_key] = std::make_pair(min, max);

		float& scale_min = key_to_min_max[perf_metrics_key].first;
		float& scale_max = key_to_min_max[perf_metrics_key].second;
		scale_min = perf_metrics->get_data_index(perf_metrics_key) == 0 ? min : scale_min;
		scale_max = perf_metrics->get_data_index(perf_metrics_key) == 0 ? max : scale_max;

		ImGui::PlotHistogram("",
			PerformanceMetricsComputer::data_getter,
			perf_metrics->get_data(perf_metrics_key).data(),
			perf_metrics->get_value_count(perf_metrics_key),
			/* value offset */0,
			label.c_str(),
			scale_min, scale_max,
			/* size */ ImVec2(0, 80));

		static std::unordered_map<std::string, bool> key_to_auto_rescale;
		if (key_to_auto_rescale.find(perf_metrics_key) == key_to_auto_rescale.end())
			key_to_auto_rescale[perf_metrics_key] = true;

		bool& auto_rescale = key_to_auto_rescale[perf_metrics_key];
		ImGui::SameLine();
		if (ImGui::Button("Rescale") || auto_rescale)
		{
			scale_min = min;
			scale_max = max;
		}
		ImGui::SameLine();
		ImGui::Checkbox("Auto-rescale", &auto_rescale);
	}

	// Popping the ID for that perf key metrics
	ImGui::PopID();
}

template <class... Args>
std::string ImGuiRenderer::format_perf_metrics_tooltip_line(const std::string& label, const std::string& suffix, const std::string& longest_header_for_padding, const std::string& formatter_after_header, const Args& ...args)
{
	// Creating the formatter for automatically left-padding the header of the lines to the longer line (which is "(min / max)")
	std::string header_padding_formatter = "%-" + std::to_string(label.length() + longest_header_for_padding.length()) + "s";
	std::string line_formatter = header_padding_formatter + formatter_after_header;
	std::string header = label + suffix;

	char line_char[512];
	std::string test = "%s";
	snprintf(line_char, 512, line_formatter.c_str(), header.c_str(), args...);

	return std::string(line_char);
}

void ImGuiRenderer::draw_debug_panel()
{
	if (!ImGui::CollapsingHeader("Debug"))
		return;

	if (ImGui::Checkbox("Show NaNs", &m_renderer->get_render_settings().display_NaNs))
		m_render_window->set_render_dirty(true);
	ImGuiRenderer::show_help_marker("If true, NaNs that occur during the rendering will show up as pink pixels.");

	ImGui::TreePush("Debug tree");
	ImGui::TreePop();
}

void ImGuiRenderer::rescale_ui()
{
	ImGuiViewport* viewport = ImGui::GetMainViewport();
	float windowDpiScale = viewport->DpiScale;

	if (windowDpiScale > 1.0f)
	{
		ImGuiIO& io = ImGui::GetIO();

		// Scaling by the DPI -10% as judged more pleasing
		io.FontGlobalScale = windowDpiScale * 1.08f;
	}
}<|MERGE_RESOLUTION|>--- conflicted
+++ resolved
@@ -600,11 +600,7 @@
 		{
 			ImGui::TreePush("Direct lighting sampling tree");
 
-<<<<<<< HEAD
 			const char* items[] = { "- No direct light sampling", "- Uniform one light", "- BSDF Sampling", "- MIS (1 Light + 1 BSDF)", "- RIS BDSF + Light candidates", "- ReSTIR DI (Primary Hit Only)"};
-=======
-			const char* items[] = { "- No direct light sampling", "- Uniform one light", "- BSDF Sampling", "- MIS (1 Light + 1 BSDF)", "- RIS BDSF + Light candidates", "- ReSTIR DI (Primary Hit Only) + RIS"};
->>>>>>> 20876bef
 			if (ImGui::Combo("Direct light sampling strategy", global_kernel_options->get_raw_pointer_to_macro_value(GPUKernelCompilerOptions::DIRECT_LIGHT_SAMPLING_STRATEGY), items, IM_ARRAYSIZE(items)))
 			{
 				m_renderer->recompile_kernels();
@@ -631,16 +627,6 @@
 				if (ImGui::Checkbox("Use visibility in RIS target function", &use_visibility_ris_target_function))
 				{
 					global_kernel_options->set_macro_value(GPUKernelCompilerOptions::RIS_USE_VISIBILITY_TARGET_FUNCTION, use_visibility_ris_target_function ? KERNEL_OPTION_TRUE : KERNEL_OPTION_FALSE);
-<<<<<<< HEAD
-=======
-					m_renderer->recompile_kernels();
-
-					m_render_window->set_render_dirty(true);
-				}
-
-				if (ImGui::Checkbox("Use geometry term in RIS target function", &render_settings.ris_settings.geometry_term_in_target_function))
-				{
->>>>>>> 20876bef
 					m_renderer->recompile_kernels();
 
 					m_render_window->set_render_dirty(true);
@@ -672,23 +658,12 @@
 				ImGui::SeparatorText("General Settings");
 				ImGui::TreePush("ReSTIR DI - General Settings Tree");
 				{
-					if (ImGui::SliderInt("M-cap", &render_settings.restir_di_settings.m_cap, 0, 96))
-					{
-<<<<<<< HEAD
+					if (ImGui::SliderInt("M-cap", &render_settings.restir_di_settings.m_cap, 0, 48))
 						render_settings.restir_di_settings.m_cap = std::max(0, render_settings.restir_di_settings.m_cap);
-=======
-						global_kernel_options->set_macro_value(GPUKernelCompilerOptions::RESTIR_DI_TARGET_FUNCTION_VISIBILITY, use_target_function_visibility ? KERNEL_OPTION_TRUE : KERNEL_OPTION_FALSE);
-						m_renderer->recompile_kernels();
-
->>>>>>> 20876bef
-						m_render_window->set_render_dirty(true);
-					}
 
 					if (ImGui::SliderInt("Glossy M-cap", &render_settings.restir_di_settings.glossy_m_cap, 0, 16))
-					{
 						render_settings.restir_di_settings.glossy_m_cap = std::max(0, render_settings.restir_di_settings.glossy_m_cap);
-						m_render_window->set_render_dirty(true);
-					}
+
 					ImGuiRenderer::show_help_marker("M-cap for glossy surfaces. Glossy surfaces tend to darken when jittering "
 					"camera rays, using temporal reuse and accumulating. Using a lower M-cap helps.");
 
@@ -696,11 +671,8 @@
 						m_render_window->set_render_dirty(true);
 					ImGuiRenderer::show_help_marker("Below what roughness a surface is considered glossy and will use the glossy M-cap instead of the \"standard\" M-cap");
 
-<<<<<<< HEAD
 					ImGui::Dummy(ImVec2(0.0f, 20.0f));
 
-=======
->>>>>>> 20876bef
 					static bool use_heuristics_at_all = true;
 					static bool use_normal_heuristic_backup = render_settings.restir_di_settings.use_normal_similarity_heuristic;
 					static bool use_plane_distance_heuristic_backup = render_settings.restir_di_settings.use_plane_distance_heuristic;
@@ -762,17 +734,10 @@
 						if (render_settings.restir_di_settings.use_plane_distance_heuristic)
 							if (ImGui::SliderFloat("Plane Distance Threshold", &render_settings.restir_di_settings.plane_distance_threshold, 0.0f, 1.0f))
 								m_render_window->set_render_dirty(true);
-<<<<<<< HEAD
-
-
-
-
-=======
-
-
-
-
->>>>>>> 20876bef
+
+
+
+
 						if (ImGui::Checkbox("Use Roughness Heuristic", &render_settings.restir_di_settings.use_roughness_similarity_heuristic))
 							m_render_window->set_render_dirty(true);
 
@@ -793,7 +758,6 @@
 				ImGui::SeparatorText("Initial Candidates Pass");
 				ImGui::TreePush("ReSTIR DI - Initial Candidate Pass Tree");
 				{
-<<<<<<< HEAD
 					static bool use_initial_target_function_visibility = ReSTIR_DI_InitialTargetFunctionVisibility;
 					if (ImGui::Checkbox("Use visibility in target function", &use_initial_target_function_visibility))
 					{
@@ -805,8 +769,6 @@
 					ImGuiRenderer::show_help_marker("Whether or not to use the visibility term in the target function used for "
 						"resampling initial candidates");
 
-=======
->>>>>>> 20876bef
 					if (ImGui::SliderInt("# of BSDF initial candidates", &render_settings.restir_di_settings.initial_candidates.number_of_initial_bsdf_candidates, 0, 16))
 					{
 						// Clamping to 0
@@ -833,28 +795,6 @@
 					ImGuiRenderer::show_help_marker("The probability to sample the envmap per each \"initial light candidates\"");
 					ImGui::EndDisabled();
 
-<<<<<<< HEAD
-=======
-					/*ImGui::BeginDisabled(render_settings.restir_di_settings.initial_candidates.number_of_initial_envmap_candidates == 0);
-					static bool envmap_candidates_light_sampler_in_MIS = ReSTIR_DI_EnvmapSamplesMISLightSampler;
-					if (ImGui::Checkbox("Envmap Candidates - Light sampler in MIS", &envmap_candidates_light_sampler_in_MIS))
-					{
-						global_kernel_options->set_macro_value(GPUKernelCompilerOptions::RESTIR_DI_ENVMAP_SAMPLES_MIS_LIGHT_SAMPLER, envmap_candidates_light_sampler_in_MIS);
-
-						m_renderer->recompile_kernels();
-						m_render_window->set_render_dirty(true);
-					}
-					ImGui::EndDisabled();
-					std::string envmap_candidates_light_sampler_in_MIS_help_string = "If not checked, the MIS weight of "
-						"envmap sample candidates will not include the light PDF (probability of sampling the envmap "
-						"direction with the light sampler). This is technically biased but imperceptible as per my "
-						"testings and saves a shadow ray.";
-					if (render_settings.restir_di_settings.initial_candidates.number_of_initial_envmap_candidates == 0)
-						envmap_candidates_light_sampler_in_MIS_help_string += "\n\nDisabled because \"Envmap candidates\""
-						"== 0 so this option does not make sense";
-					ImGuiRenderer::show_help_marker(envmap_candidates_light_sampler_in_MIS_help_string);*/
-
->>>>>>> 20876bef
 					ImGui::Dummy(ImVec2(0.0f, 20.0f));
 					ImGui::TreePop();
 				}
@@ -975,7 +915,7 @@
 							m_render_window->set_render_dirty(true);
 						}
 
-						if (ImGui::SliderInt("Neighbor Reuse Count", &render_settings.restir_di_settings.spatial_pass.spatial_reuse_neighbor_count, 1, 32))
+						if (ImGui::SliderInt("Neighbor Reuse Count", &render_settings.restir_di_settings.spatial_pass.spatial_reuse_neighbor_count, 1, 16))
 						{
 							// Clamping
 							render_settings.restir_di_settings.spatial_pass.spatial_reuse_neighbor_count = std::max(1, render_settings.restir_di_settings.spatial_pass.spatial_reuse_neighbor_count);
@@ -1232,27 +1172,17 @@
 			"This overestimates the number of valid neighbors and results in darkening.\n\n");
 	}
 
-<<<<<<< HEAD
 	if ((kernel_options->get_macro_value(GPUKernelCompilerOptions::RESTIR_DI_INITIAL_TARGET_FUNCTION_VISIBILITY) == KERNEL_OPTION_TRUE
 		|| (kernel_options->get_macro_value(GPUKernelCompilerOptions::RESTIR_DI_TEMPORAL_TARGET_FUNCTION_VISIBILITY) == KERNEL_OPTION_TRUE && render_settings.restir_di_settings.temporal_pass.do_temporal_reuse_pass)
 		|| (kernel_options->get_macro_value(GPUKernelCompilerOptions::RESTIR_DI_SPATIAL_TARGET_FUNCTION_VISIBILITY) == KERNEL_OPTION_TRUE && render_settings.restir_di_settings.spatial_pass.do_spatial_reuse_pass) )
-=======
-	if (kernel_options->get_macro_value(GPUKernelCompilerOptions::RESTIR_DI_TARGET_FUNCTION_VISIBILITY) == KERNEL_OPTION_TRUE
->>>>>>> 20876bef
 		&& kernel_options->get_macro_value(GPUKernelCompilerOptions::RESTIR_DI_BIAS_CORRECTION_USE_VISIBILITY) == KERNEL_OPTION_FALSE)
 	{
 		bias_reasons.push_back("- Target function visibility without\n"
 			"    visibility in bias correction");
 		hover_explanations.push_back("When using the visibility term in the target function used to "
-<<<<<<< HEAD
 			"produce initial candidate samples (or temporally/spatially resample), all remaining samples are unoccluded.\n"
 			"Temporal & spatial reuse passes will then only resample on unoccluded samples.\n"
 			"If not accounting for visibility when counting valid neighbors (visibility in bias correction), we may determine "
-=======
-			"produce initial candidate samples, all remaining samples are unoccluded.\n"
-			"Temporal & spatial reuse pass will then only resample on unoccluded samples.\n"
-			"If not accounting for visibility when counting valid neighbors, we may determine "
->>>>>>> 20876bef
 			"that a neighbor could have produced the picked sample when actually, it couldn't "
 			"because from the neighbor's point of view, the sample could have been occluded "
 			"(visibility term in target function).\n"
@@ -1298,11 +1228,7 @@
 
 	if (kernel_options->get_macro_value(GPUKernelCompilerOptions::RESTIR_DI_BIAS_CORRECTION_USE_VISIBILITY) == KERNEL_OPTION_TRUE
 		&& kernel_options->get_macro_value(GPUKernelCompilerOptions::RESTIR_DI_SPATIAL_REUSE_OUTPUT_VISIBILITY_CHECK) == KERNEL_OPTION_FALSE
-<<<<<<< HEAD
 		&& kernel_options->get_macro_value(GPUKernelCompilerOptions::RESTIR_DI_INITIAL_TARGET_FUNCTION_VISIBILITY) == KERNEL_OPTION_FALSE
-=======
-		&& kernel_options->get_macro_value(GPUKernelCompilerOptions::RESTIR_DI_TARGET_FUNCTION_VISIBILITY) == KERNEL_OPTION_FALSE
->>>>>>> 20876bef
 		&& (kernel_options->get_macro_value(GPUKernelCompilerOptions::DIRECT_LIGHT_SAMPLING_STRATEGY) == RESTIR_DI_BIAS_CORRECTION_1_OVER_Z
 		|| kernel_options->get_macro_value(GPUKernelCompilerOptions::DIRECT_LIGHT_SAMPLING_STRATEGY) == RESTIR_DI_BIAS_CORRECTION_PAIRWISE_MIS_DEFENSIVE
 		|| kernel_options->get_macro_value(GPUKernelCompilerOptions::DIRECT_LIGHT_SAMPLING_STRATEGY) == RESTIR_DI_BIAS_CORRECTION_PAIRWISE_MIS)
