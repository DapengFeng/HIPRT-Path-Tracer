--- conflicted
+++ resolved
@@ -17,39 +17,16 @@
 #include "stb_image_write.h"
 
 // TODOs ReSTIR DI
-<<<<<<< HEAD
+// - add hammersley usage or not imgui for spatial reuse
 // - fused spatiotemporal
 // - feature to disable ReSTIR after a certain percentage of convergence --> we don't want to pay the full price of resampling and everything only for a few difficult isolated pixels (especially true with adaptive sampling where neighbors don't get sampled --> no new samples added to their reservoir --> no need to resample)
-// - temporal permutation sampling
 // - limit distance of BSDF ray for initial sampling (biased but reduces BVH traversal so performance++)
 // - maybe not spatially resample as hard everywhere in the image? heuristic to reduce/increase the number of spatial samples per pixel?
-=======
-// - add second bounce direct light sampling strategy in imgui
-// - add hammersley usage or not imgui for spatial reuse
-// - restore M value of initial candidates to 5 (not 1) and implicitly multiply M-cap by the number of initial candidates so that everything stays correct
-// - fused spatiotemporal
-// - feature to disable ReSTIR after a certain percentage of convergence --> we don't want to pay the full price of resampling and everything only for a few difficult isolated pixels (especially true with adaptive sampling where neighbors don't get sampled --> no new samples added to their reservoir --> no need to resample)
-// - camera ray jittering causes dark lines and darkens glossy reflections
-// - multiple spatial reuse passes destroy glossy reflections
-// - m cap at 0 in ImGui breaks the render because of infinite M growth --> hardcap M to something like ~1000000 or something
-// - different M cap for glossy surfaces ?
-// - temporal permutation sampling
-// - limit distance of BSDF ray for initial sampling (biased but reduces BVH traversal so performance++)
-// - maybe not spatially resample as hard everywhere in the image? heuristic to reduce/increase the number of spatial samples per pixel?
-// - possibility to reuse final shading visibility
-// - if we're ray tracing reservoirs with final visibility then we don't need to ray trace in the final shading, we know it's unoccluded
-// - what can we do when we know that BSDF samples are unoccluded? Have a flag to not retry occlusion in the temporal reuse/spatial reuse/spatial visibility/...?
->>>>>>> 20876bef
 // - for spatial reuse, put the heuristics checks in the 'get_spatial_neighbor_function'
 // - Pairwise MIS: If we resample the center pixel first and we discover that the center pixel reservoir is NULL --> we're not going to MIS weight the center pixel --> do we have to compute Mc at all?
 // - In the temporal reuse pass, we have a if (temporal_neighbor_reservoir.M > 0) that guards the resampling of the temporal neighbor
 //		Can we check for that condition earlier and if temporal_neighbor_reservoir.M == 0, then we can immediately return and set the output of the
 //		temporal pass to the initial candidates alone, the same as when temporal_neighbor_index == -1
-<<<<<<< HEAD
-=======
-// - something is wrong with the heuristics: noisy in movement with the heuristics but not that much without.
-//		disabling all the heuristics at the same time removes the noisiness but one by one (3 checkboxes) doesn't remove the noisiness
->>>>>>> 20876bef
 // - M-capping when using a reservoir in the spatial reuse? M-capping shouldn't be only for temporal input reservoirs right? --> too many spatial reuse passes/too many neighbors reused = blow up
 // - heuristics makes it hard to reuse on the teapot of the white room because of normals dissimilarity i guess?
 // - heuristics adds some noisy/artifacty pixels. Especially on high details geometry
